<?xml version="1.0" encoding="iso-8859-1"?>
<!DOCTYPE book PUBLIC "-//OASIS//DTD DocBook XML V4.4//EN"
 "http://www.oasis-open.org/docbook/xml/4.4/docbookx.dtd"
[
<!-- Include general documentation entities -->
<!ENTITY % docentities SYSTEM "../../../docbook/entities.xml">
%docentities;
]>
<book>
  <bookinfo>
    <title>The IMS Charging Module</title>
    <authorgroup>
      <author>
        <firstname>Jason</firstname>
        <surname>Penton</surname>
        <affiliation>
          <orgname>Smile Communications</orgname>
        </affiliation>
        <email>jason.penton@smilecoms.com</email>
      </author>
      <editor>
        <firstname>Carsten</firstname>
        <surname>Bock</surname>
        <affiliation>
          <orgname>ng-voice GmbH</orgname>
        </affiliation>
        <email>carsten@ng-voice.com</email>
      </editor>
      <editor>
        <firstname>Carlos</firstname>
        <surname>Ruiz Diaz</surname>
        <affiliation>
          <orgname>ng-voice GmbH</orgname>
        </affiliation>
        <email>carlos@ng-voice.com</email>
      </editor>
    </authorgroup>
    <copyright>
      <year>2013</year>
      <holder>Smile Communications</holder>
    </copyright>
    <copyright>
      <year>2013</year>
<<<<<<< HEAD
      <holder>ng-voice GmbH</holder>
    </copyright>
=======

      <holder>ng-voice GmbH</holder>
    </copyright>

>>>>>>> 792fc3cb
  </bookinfo>
  <toc />
  <xi:include href="ims_charging_admin.xml" xmlns:xi="http://www.w3.org/2001/XInclude" />
</book>
<|MERGE_RESOLUTION|>--- conflicted
+++ resolved
@@ -18,22 +18,22 @@
         </affiliation>
         <email>jason.penton@smilecoms.com</email>
       </author>
-      <editor>
+      <author>
         <firstname>Carsten</firstname>
         <surname>Bock</surname>
         <affiliation>
           <orgname>ng-voice GmbH</orgname>
         </affiliation>
         <email>carsten@ng-voice.com</email>
-      </editor>
-      <editor>
+      </author>
+      <author>
         <firstname>Carlos</firstname>
         <surname>Ruiz Diaz</surname>
         <affiliation>
           <orgname>ng-voice GmbH</orgname>
         </affiliation>
         <email>carlos@ng-voice.com</email>
-      </editor>
+      </author>
     </authorgroup>
     <copyright>
       <year>2013</year>
@@ -41,15 +41,8 @@
     </copyright>
     <copyright>
       <year>2013</year>
-<<<<<<< HEAD
       <holder>ng-voice GmbH</holder>
     </copyright>
-=======
-
-      <holder>ng-voice GmbH</holder>
-    </copyright>
-
->>>>>>> 792fc3cb
   </bookinfo>
   <toc />
   <xi:include href="ims_charging_admin.xml" xmlns:xi="http://www.w3.org/2001/XInclude" />
