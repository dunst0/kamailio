/*
 * $Id$
 *
 * Copyright (C) 2001-2003 FhG Fokus
 *
 * This file is part of SIP-router, a free SIP server.
 *
 * SIP-router is free software; you can redistribute it and/or modify
 * it under the terms of the GNU General Public License as published by
 * the Free Software Foundation; either version 2 of the License, or
 * (at your option) any later version
 *
 * SIP-router is distributed in the hope that it will be useful,
 * but WITHOUT ANY WARRANTY; without even the implied warranty of
 * MERCHANTABILITY or FITNESS FOR A PARTICULAR PURPOSE.  See the
 * GNU General Public License for more details.
 *
 * You should have received a copy of the GNU General Public License 
 * along with this program; if not, write to the Free Software 
 * Foundation, Inc., 59 Temple Place, Suite 330, Boston, MA  02111-1307  USA
 *
 * History
 * -------
 * 2003-03-06  200/INV to-tag list deallocation added;
 *             setting "kill_reason" moved in here -- it is moved
 *             from transaction state to a static var(jiri)
 * 2003-03-16  removed _TOTAG (jiri)
 * 2003-03-30  set_kr for requests only (jiri)
 * 2003-04-04  bug_fix: REQ_IN callback not called for local 
 *             UAC transactions (jiri)
 * 2003-09-12  timer_link->tg will be set only if EXTRA_DEBUG (andrei)
 * 2003-12-04  global callbacks replaceed with callbacks per transaction;
 *             completion callback merged into them as LOCAL_COMPETED (bogdan)
 * 2004-02-11  FIFO/CANCEL + alignments (hash=f(callid,cseq)) (uli+jiri)
 * 2004-02-13  t->is_invite and t->local replaced with flags;
 *             timer_link.payload removed (bogdan)
 * 2004-08-23  avp support added - move and remove avp list to/from
 *             transactions (bogdan)
 * 2006-08-11  dns failover support (andrei)
 * 2007-05-16  callbacks called on destroy (andrei)
 * 2007-06-06  don't allocate extra space for md5 if not used: syn_branch==1 
 *              (andrei)
 * 2007-06-06  switched tm bucket list to a simpler and faster clist (andrei)
 */

/*!
 * \file 
 * \brief TM :: 
 * \ingroup tm
 */

#include <stdlib.h>


#include "../../mem/shm_mem.h"
#include "../../hash_func.h"
#include "../../dprint.h"
#include "../../md5utils.h"
#include "../../ut.h"
#include "../../globals.h"
#include "../../error.h"
#include "../../char_msg_val.h"
#include "defs.h"
#include "t_reply.h"
#include "t_cancel.h"
#include "t_stats.h"
#include "h_table.h"
#include "../../fix_lumps.h" /* free_via_clen_lump */
#include "timer.h"
#include "uac.h" /* free_local_ack */


static enum kill_reason kr;

/* pointer to the big table where all the transaction data
   lives */
struct s_table*  _tm_table;

struct s_table* tm_get_table(void) {
	return _tm_table;
}

void reset_kr(void) {
	kr=0;
}

void set_kr( enum kill_reason _kr )
{
	kr|=_kr;
}


enum kill_reason get_kr() {
	return kr;
}


void lock_hash(int i) 
{

	int mypid;

	mypid = my_pid();
	if (likely(atomic_get(&_tm_table->entries[i].locker_pid) != mypid)) {
		lock(&_tm_table->entries[i].mutex);
		atomic_set(&_tm_table->entries[i].locker_pid, mypid);
	} else {
		/* locked within the same process that called us*/
		_tm_table->entries[i].rec_lock_level++;
	}
}


void unlock_hash(int i) 
{
	if (likely(_tm_table->entries[i].rec_lock_level == 0)) {
		atomic_set(&_tm_table->entries[i].locker_pid, 0);
		unlock(&_tm_table->entries[i].mutex);
	} else  {
		/* recursive locked => decrease rec. lock count */
		_tm_table->entries[i].rec_lock_level--;
	}
}



#ifdef TM_HASH_STATS
unsigned int transaction_count( void )
{
	unsigned int i;
	unsigned int count;

	count=0;	
	for (i=0; i<TABLE_ENTRIES; i++) 
		count+=_tm_table->entries[i].cur_entries;
	return count;
}
#endif



void free_cell( struct cell* dead_cell )
{
	char *b;
	int i;
	struct sip_msg *rpl;
	struct totag_elem *tt, *foo;
	struct tm_callback *cbs, *cbs_tmp;

	release_cell_lock( dead_cell );
	if (unlikely(has_tran_tmcbs(dead_cell, TMCB_DESTROY)))
		run_trans_callbacks(TMCB_DESTROY, dead_cell, 0, 0, 0);

	shm_lock();
	/* UA Server */
	if ( dead_cell->uas.request )
		sip_msg_free_unsafe( dead_cell->uas.request );
	if ( dead_cell->uas.response.buffer )
		shm_free_unsafe( dead_cell->uas.response.buffer );
#ifdef CANCEL_REASON_SUPPORT
	if (unlikely(dead_cell->uas.cancel_reas))
		shm_free_unsafe(dead_cell->uas.cancel_reas);
#endif /* CANCEL_REASON_SUPPORT */

	/* callbacks */
	for( cbs=(struct tm_callback*)dead_cell->tmcb_hl.first ; cbs ; ) {
		cbs_tmp = cbs;
		cbs = cbs->next;
		if (cbs_tmp->release) {
			/* It is safer to release the shm memory lock
			 * otherwise the release function must to be aware of
			 * the lock state (Miklos)
			 */
			shm_unlock();
			cbs_tmp->release(cbs_tmp->param);
			shm_lock();
		}
		shm_free_unsafe( cbs_tmp );
	}

	/* UA Clients */
	for ( i =0 ; i<dead_cell->nr_of_outgoings;  i++ )
	{
		/* retransmission buffer */
		if ( (b=dead_cell->uac[i].request.buffer) )
			shm_free_unsafe( b );
		b=dead_cell->uac[i].local_cancel.buffer;
		if (b!=0 && b!=BUSY_BUFFER)
			shm_free_unsafe( b );
		rpl=dead_cell->uac[i].reply;
		if (rpl && rpl!=FAKED_REPLY && rpl->msg_flags&FL_SHM_CLONE) {
			sip_msg_free_unsafe( rpl );
		}
#ifdef USE_DNS_FAILOVER
		if (dead_cell->uac[i].dns_h.a){
			DBG("branch %d -> dns_h.srv (%.*s) ref=%d,"
							" dns_h.a (%.*s) ref=%d\n", i,
					dead_cell->uac[i].dns_h.srv?
								dead_cell->uac[i].dns_h.srv->name_len:0,
					dead_cell->uac[i].dns_h.srv?
								dead_cell->uac[i].dns_h.srv->name:"",
					dead_cell->uac[i].dns_h.srv?
								dead_cell->uac[i].dns_h.srv->refcnt.val:0,
					dead_cell->uac[i].dns_h.a->name_len,
					dead_cell->uac[i].dns_h.a->name,
					dead_cell->uac[i].dns_h.a->refcnt.val);
		}
		dns_srv_handle_put_shm_unsafe(&dead_cell->uac[i].dns_h);
#endif
		if (unlikely(dead_cell->uac[i].path.s)) {
			shm_free_unsafe(dead_cell->uac[i].path.s);
		}
	}

#ifdef WITH_AS_SUPPORT
	if (dead_cell->uac[0].local_ack)
		free_local_ack_unsafe(dead_cell->uac[0].local_ack);
#endif

	/* collected to tags */
	tt=dead_cell->fwded_totags;
	while(tt) {
		foo=tt->next;
		shm_free_unsafe(tt->tag.s);
		shm_free_unsafe(tt);
		tt=foo;
	}

	/* free the avp list */
	if (dead_cell->user_avps_from)
		destroy_avp_list_unsafe( &dead_cell->user_avps_from );
	if (dead_cell->user_avps_to)
		destroy_avp_list_unsafe( &dead_cell->user_avps_to );
	if (dead_cell->uri_avps_from)
		destroy_avp_list_unsafe( &dead_cell->uri_avps_from );
	if (dead_cell->uri_avps_to)
		destroy_avp_list_unsafe( &dead_cell->uri_avps_to );
#ifdef WITH_XAVP
	if (dead_cell->xavps_list)
		xavp_destroy_list_unsafe( &dead_cell->xavps_list );
#endif

	/* the cell's body */
	shm_free_unsafe( dead_cell );

	shm_unlock();
	t_stats_freed();
}



static inline void init_synonym_id( struct cell *t )
{
	struct sip_msg *p_msg;
	int size;
	char *c;
	unsigned int myrand;

	p_msg=t->uas.request;
	if (p_msg) {
		/* char value of a proxied transaction is
		   calculated out of header-fields forming
		   transaction key
		*/
		char_msg_val( p_msg, t->md5 );
	} else {
		/* char value for a UAC transaction is created
		   randomly -- UAC is an originating stateful element
		   which cannot be refreshed, so the value can be
		   anything
		*/
		/* HACK : not long enough */
		myrand=rand();
		c=t->md5;
		size=MD5_LEN;
		memset(c, '0', size );
		int2reverse_hex( &c, &size, myrand );
	}
}

static void inline init_branches(struct cell *t)
{
	unsigned int i;
	struct ua_client *uac;

	for(i=0;i<MAX_BRANCHES;i++)
	{
		uac=&t->uac[i];
		uac->request.my_T = t;
		uac->request.branch = i;
		init_rb_timers(&uac->request);
		uac->local_cancel=uac->request;
#ifdef USE_DNS_FAILOVER
		dns_srv_handle_init(&uac->dns_h);
#endif
	}
}


struct cell*  build_cell( struct sip_msg* p_msg )
{
	struct cell* new_cell;
	int          sip_msg_len;
	avp_list_t* old;
	struct tm_callback *cbs, *cbs_tmp;
#ifdef WITH_XAVP
	sr_xavp_t** xold;
#endif

	/* allocs a new cell, add space for md5 (MD5_LEN - sizeof(struct cell.md5)) */
	new_cell = (struct cell*)shm_malloc( sizeof( struct cell )+
			MD5_LEN-sizeof(((struct cell*)0)->md5) );
	if  ( !new_cell ) {
		ser_error=E_OUT_OF_MEM;
		return NULL;
	}

	/* filling with 0 */
	memset( new_cell, 0, sizeof( struct cell ) );

	/* UAS */
	new_cell->uas.response.my_T=new_cell;
	init_rb_timers(&new_cell->uas.response);
	/* timers */
	init_cell_timers(new_cell);

	old = set_avp_list(AVP_TRACK_FROM | AVP_CLASS_URI, 
			&new_cell->uri_avps_from );
	new_cell->uri_avps_from = *old;
	*old = 0;

	old = set_avp_list(AVP_TRACK_TO | AVP_CLASS_URI, 
			&new_cell->uri_avps_to );
	new_cell->uri_avps_to = *old;
	*old = 0;

	old = set_avp_list(AVP_TRACK_FROM | AVP_CLASS_USER, 
			&new_cell->user_avps_from );
	new_cell->user_avps_from = *old;
	*old = 0;

	old = set_avp_list(AVP_TRACK_TO | AVP_CLASS_USER, 
			&new_cell->user_avps_to );
	new_cell->user_avps_to = *old;
	*old = 0;

#ifdef WITH_XAVP
	xold = xavp_set_list(&new_cell->xavps_list );
	new_cell->xavps_list = *xold;
	*xold = 0;
#endif

	     /* We can just store pointer to domain avps in the transaction context,
	      * because they are read-only
	      */
	new_cell->domain_avps_from = get_avp_list(AVP_TRACK_FROM | 
								AVP_CLASS_DOMAIN);
	new_cell->domain_avps_to = get_avp_list(AVP_TRACK_TO | AVP_CLASS_DOMAIN);

	/* enter callback, which may potentially want to parse some stuff,
	 * before the request is shmem-ized */
	if (p_msg) {
		set_early_tmcb_list(p_msg, new_cell);
		if(has_reqin_tmcbs())
			run_reqin_callbacks( new_cell, p_msg, p_msg->REQ_METHOD);
	}

	if (p_msg) {
		new_cell->uas.request = sip_msg_cloner(p_msg,&sip_msg_len);
		if (!new_cell->uas.request)
			goto error;
		new_cell->uas.end_request=((char*)new_cell->uas.request)+sip_msg_len;
	}

	/* UAC */
	init_branches(new_cell);

	new_cell->relayed_reply_branch   = -1;
	/* new_cell->T_canceled = T_UNDEFINED; */

	init_synonym_id(new_cell);
	init_cell_lock(  new_cell );
<<<<<<< HEAD
	init_async_lock(  new_cell );
=======
	init_async_lock( new_cell );
>>>>>>> a4370dc3
	t_stats_created();
	return new_cell;

error:
	/* Other modules may have already registered some
	 * transaction callbacks and may also allocated
	 * additional memory for their parameters,
	 * hence TMCB_DESTROY needs to be called. (Miklos)
	 */
	if (unlikely(has_tran_tmcbs(new_cell, TMCB_DESTROY)))
		run_trans_callbacks(TMCB_DESTROY, new_cell, 0, 0, 0);

	/* free the callback list */
	for( cbs=(struct tm_callback*)new_cell->tmcb_hl.first ; cbs ; ) {
		cbs_tmp = cbs;
		cbs = cbs->next;
		if (cbs_tmp->release) {
			cbs_tmp->release(cbs_tmp->param);
		}
		shm_free( cbs_tmp );
	}
	
	destroy_avp_list(&new_cell->user_avps_from);
	destroy_avp_list(&new_cell->user_avps_to);
	destroy_avp_list(&new_cell->uri_avps_from);
	destroy_avp_list(&new_cell->uri_avps_to);
#ifdef WITH_XAVP
	xavp_destroy_list(&new_cell->xavps_list);
#endif
	shm_free(new_cell);
	/* unlink transaction AVP list and link back the global AVP list (bogdan)*/
	reset_avps();
#ifdef WITH_XAVP
	xavp_reset_list();
#endif
	return NULL;
}



/* Release all the data contained by the hash table. All the aux. structures
 *  as sems, lists, etc, are also released */
void free_hash_table(  )
{
	struct cell* p_cell;
	struct cell* tmp_cell;
	int    i;

	if (_tm_table)
	{
		/* remove the data contained by each entry */
		for( i = 0 ; i<TABLE_ENTRIES; i++)
		{
			release_entry_lock( (_tm_table->entries)+i );
			/* delete all synonyms at hash-collision-slot i */
			clist_foreach_safe(&_tm_table->entries[i], p_cell, tmp_cell,
									next_c){
				free_cell(p_cell);
			}
		}
		shm_free(_tm_table);
		_tm_table = 0;
	}
}




/*
 */
struct s_table* init_hash_table()
{
	int              i;

	/*allocs the table*/
	_tm_table= (struct s_table*)shm_malloc( sizeof( struct s_table ) );
	if ( !_tm_table) {
		LOG(L_ERR, "ERROR: init_hash_table: no shmem for TM table\n");
		goto error0;
	}

	memset( _tm_table, 0, sizeof (struct s_table ) );

	/* try first allocating all the structures needed for syncing */
	if (lock_initialize()==-1)
		goto error1;

	/* inits the entriess */
	for(  i=0 ; i<TABLE_ENTRIES; i++ )
	{
		init_entry_lock( _tm_table, (_tm_table->entries)+i );
		_tm_table->entries[i].next_label = rand();
		/* init cell list */
		clist_init(&_tm_table->entries[i], next_c, prev_c);
	}

	return  _tm_table;

error1:
	free_hash_table( );
error0:
	return 0;
}


/**
 * backup xdata from/to msg context to local var and use T lists
 * - mode = 0 - from msg context to _txdata and use T lists
 * - mode = 1 - restore to msg context from _txdata
 */
void tm_xdata_swap(tm_cell_t *t, tm_xlinks_t *xd, int mode)
{
	static tm_xlinks_t _txdata;
	tm_xlinks_t *x;

	if(xd==NULL)
		x = &_txdata;
	else
		x = xd;

	if(mode==0) {
		if(t==NULL)
			return;
		x->uri_avps_from = set_avp_list(AVP_TRACK_FROM | AVP_CLASS_URI, &t->uri_avps_from );
		x->uri_avps_to = set_avp_list(AVP_TRACK_TO | AVP_CLASS_URI, &t->uri_avps_to );
		x->user_avps_from = set_avp_list(AVP_TRACK_FROM | AVP_CLASS_USER, &t->user_avps_from );
		x->user_avps_to = set_avp_list(AVP_TRACK_TO | AVP_CLASS_USER, &t->user_avps_to );
		x->domain_avps_from = set_avp_list(AVP_TRACK_FROM | AVP_CLASS_DOMAIN, &t->domain_avps_from );
		x->domain_avps_to = set_avp_list(AVP_TRACK_TO | AVP_CLASS_DOMAIN, &t->domain_avps_to );
#ifdef WITH_XAVP
		x->xavps_list = xavp_set_list(&t->xavps_list);
#endif
	} else if(mode==1) {
		/* restore original avp list */
		set_avp_list( AVP_TRACK_FROM | AVP_CLASS_URI, x->uri_avps_from );
		set_avp_list( AVP_TRACK_TO | AVP_CLASS_URI, x->uri_avps_to );
		set_avp_list( AVP_TRACK_FROM | AVP_CLASS_USER, x->user_avps_from );
		set_avp_list( AVP_TRACK_TO | AVP_CLASS_USER, x->user_avps_to );
		set_avp_list( AVP_TRACK_FROM | AVP_CLASS_DOMAIN, x->domain_avps_from );
		set_avp_list( AVP_TRACK_TO | AVP_CLASS_DOMAIN, x->domain_avps_to );
#ifdef WITH_XAVP
		xavp_set_list(x->xavps_list);
#endif
	}

}

/**
 * replace existing lists with newxd and backup in bakxd or restore from bakxd
 */
void tm_xdata_replace(tm_xdata_t *newxd, tm_xlinks_t *bakxd)
{
	if(newxd==NULL && bakxd!=NULL) {
		set_avp_list(AVP_TRACK_FROM | AVP_CLASS_URI, bakxd->uri_avps_from);
		set_avp_list(AVP_TRACK_TO | AVP_CLASS_URI, bakxd->uri_avps_to);
		set_avp_list(AVP_TRACK_FROM | AVP_CLASS_USER, bakxd->user_avps_from);
		set_avp_list(AVP_TRACK_TO | AVP_CLASS_USER, bakxd->user_avps_to);
		set_avp_list(AVP_TRACK_FROM | AVP_CLASS_DOMAIN, bakxd->domain_avps_from);
		set_avp_list(AVP_TRACK_TO | AVP_CLASS_DOMAIN, bakxd->domain_avps_to);
#ifdef WITH_XAVP
		xavp_set_list(bakxd->xavps_list);
#endif
		return;
	}

	if(newxd!=NULL && bakxd!=NULL) {
		bakxd->uri_avps_from = set_avp_list(AVP_TRACK_FROM | AVP_CLASS_URI,
				&newxd->uri_avps_from);
		bakxd->uri_avps_to = set_avp_list(AVP_TRACK_TO | AVP_CLASS_URI,
				&newxd->uri_avps_to);
		bakxd->user_avps_from = set_avp_list(AVP_TRACK_FROM | AVP_CLASS_USER,
				&newxd->user_avps_from);
		bakxd->user_avps_to = set_avp_list(AVP_TRACK_TO | AVP_CLASS_USER,
				&newxd->user_avps_to);
		bakxd->domain_avps_from = set_avp_list(AVP_TRACK_FROM | AVP_CLASS_DOMAIN,
				&newxd->domain_avps_from);
		bakxd->domain_avps_to = set_avp_list(AVP_TRACK_TO | AVP_CLASS_DOMAIN,
				&newxd->domain_avps_to);
#ifdef WITH_XAVP
		bakxd->xavps_list = xavp_set_list(&newxd->xavps_list);
#endif
		return;
	}
}<|MERGE_RESOLUTION|>--- conflicted
+++ resolved
@@ -380,11 +380,7 @@
 
 	init_synonym_id(new_cell);
 	init_cell_lock(  new_cell );
-<<<<<<< HEAD
-	init_async_lock(  new_cell );
-=======
 	init_async_lock( new_cell );
->>>>>>> a4370dc3
 	t_stats_created();
 	return new_cell;
 
