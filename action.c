--- conflicted
+++ resolved
@@ -719,13 +719,6 @@
 			break;
 		case MODULE_T:
 			if ( a->val[0].type==MODEXP_ST && a->val[0].u.data && 
-<<<<<<< HEAD
-					((union cmd_export_u*)a->val[0].u.data)->c.function){
-				ret=((union cmd_export_u*)a->val[0].u.data)->c.function(msg,
-					(char*)a->val[2].u.data,
-					(char*)a->val[3].u.data
-				);
-=======
 					(f=((union cmd_export_u*)a->val[0].u.data)->c.function)){
 				ret=((cmd_function)f)(msg,
 										(char*)a->val[2].u.data,
@@ -809,7 +802,6 @@
 											a->val[1].u.number,
 											&a->val[2]
 										);
->>>>>>> a2da0c58
 				if (ret==0) h->run_flags|=EXIT_R_F;
 				h->last_retcode=ret;
 			} else {
