/*
 * $Id$
 *
 *
 * Copyright (C) 2001-2003 FhG Fokus
 *
 * This file is part of ser, a free SIP server.
 *
 * ser is free software; you can redistribute it and/or modify
 * it under the terms of the GNU General Public License as published by
 * the Free Software Foundation; either version 2 of the License, or
 * (at your option) any later version
 *
 * For a license to use the ser software under conditions
 * other than those described here, or to purchase support for this
 * software, please contact iptel.org by e-mail at the following addresses:
 *    info@iptel.org
 *
 * ser is distributed in the hope that it will be useful,
 * but WITHOUT ANY WARRANTY; without even the implied warranty of
 * MERCHANTABILITY or FITNESS FOR A PARTICULAR PURPOSE.  See the
 * GNU General Public License for more details.
 *
 * You should have received a copy of the GNU General Public License
 * along with this program; if not, write to the Free Software
 * Foundation, Inc., 59 Temple Place, Suite 330, Boston, MA  02111-1307  USA
 */
/* History:
 * --------
 *
 *  2003-04-12  FORCE_RPORT_T added (andrei)
 *  2003-04-22  strip_tail added (jiri)
 *  2003-10-10  >,<,>=,<=, != and MSGLEN_O added (andrei)
 *  2003-10-28  FORCE_TCP_ALIAS added (andrei)
 *  2004-02-24  added LOAD_AVP_T and AVP_TO_URI_T (bogdan)
 *  2005-12-11  added SND{IP,PORT,PROTO,AF}_O & TO{IP,PORT}_O (andrei)
 *  2005-12-19  select framework added SELECT_O and SELECT_ST (mma)
 *  2008-12-17  added UDP_MTU_TRY_PROTO_T (andrei)
 */


#ifndef route_struct_h
#define route_struct_h

#include <sys/types.h>
#include <regex.h>
#include "select.h"
#include "usr_avp.h"

#define EXPR_DROP -127  /* used only by the expression and if evaluator */
/*
 * Other important values (no macros for them yet):
 * expr true = 1
 * expr false = 0 (used only inside the expression and if evaluator)
 *
 * action continue  or if used in condition true = 1
 * action drop/quit/stop script processing = 0
 * action error or if used in condition false = -1 (<0 and !=EXPR_DROP)
 *
 */


enum { EXP_T=1, ELEM_T };
enum { LOGAND_OP=1, LOGOR_OP, NOT_OP, BINAND_OP, BINOR_OP };
enum { EQUAL_OP=10, MATCH_OP, GT_OP, LT_OP, GTE_OP, LTE_OP, DIFF_OP, NO_OP };
enum { METHOD_O=1, URI_O, FROM_URI_O, TO_URI_O, SRCIP_O, SRCPORT_O,
	   DSTIP_O, DSTPORT_O, PROTO_O, AF_O, MSGLEN_O, DEFAULT_O, ACTION_O,
	   NUMBER_O, AVP_O, SNDIP_O, SNDPORT_O, TOIP_O, TOPORT_O, SNDPROTO_O,
	   SNDAF_O, RETCODE_O, SELECT_O, PVAR_O, RVEXP_O};

enum { FORWARD_T=1, SEND_T, DROP_T, LOG_T, ERROR_T, ROUTE_T, EXEC_T,
		SET_HOST_T, SET_HOSTPORT_T, SET_USER_T, SET_USERPASS_T,
<<<<<<< HEAD
		SET_PORT_T, SET_URI_T, SET_HOSTPORTTRANS_T, SET_HOSTALL_T,
		IF_T, SWITCH_T /* only until fixup*/,
		BLOCK_T, EVAL_T, SWITCH_JT_T, SWITCH_COND_T, MATCH_COND_T, WHILE_T,
		MODULE_T, MODULE3_T, MODULE4_T, MODULE5_T, MODULE6_T, MODULEX_T,
=======
		SET_PORT_T, SET_URI_T, SET_HOSTPORTTRANS_T, SET_USERPHONE_T,
		IF_T, MODULE_T,
>>>>>>> 0051630c
		SETFLAG_T, RESETFLAG_T, ISFLAGSET_T ,
		AVPFLAG_OPER_T,
		LEN_GT_T, PREFIX_T, STRIP_T,STRIP_TAIL_T,
		APPEND_BRANCH_T,
		REVERT_URI_T,
		FORWARD_TCP_T,
		FORWARD_UDP_T,
		FORWARD_TLS_T,
		FORWARD_SCTP_T,
		SEND_TCP_T,
		FORCE_RPORT_T,
		SET_ADV_ADDR_T,
		SET_ADV_PORT_T,
		FORCE_TCP_ALIAS_T,
		LOAD_AVP_T,
		AVP_TO_URI_T,
		FORCE_SEND_SOCKET_T,
		ASSIGN_T,
		ADD_T,
		UDP_MTU_TRY_PROTO_T
};
enum { NOSUBTYPE=0, STRING_ST, NET_ST, NUMBER_ST, IP_ST, RE_ST, PROXY_ST,
		EXPR_ST, ACTIONS_ST, MODEXP_ST, MODFIXUP_ST, URIHOST_ST, URIPORT_ST,
		MYSELF_ST, STR_ST, SOCKID_ST, SOCKETINFO_ST, ACTION_ST, AVP_ST,
		SELECT_ST, PVAR_ST,
		LVAL_ST,  RVE_ST,
		RETCODE_ST, CASE_ST,
		BLOCK_ST, JUMPTABLE_ST, CONDTABLE_ST, MATCH_CONDTABLE_ST
};

/* run flags */
#define EXIT_R_F   1
#define RETURN_R_F 2
#define BREAK_R_F  4


struct cfg_pos{
	int s_line;
	int e_line;
	unsigned short s_col;
	unsigned short e_col;
};


/* Expression operand */
union exp_op {
	void* param;
	long numval; /* must have the same size as a void*/
	struct expr* expr;
	char* string;
	avp_spec_t* attr;
	select_t* select;
	regex_t* re;
	struct net* net;
	struct _str str;
};

struct expr{
	int type; /* exp, exp_elem */
	int op; /* and, or, not | ==,  =~ */
	int l_type, r_type;
	union exp_op l;
	union exp_op r;
};

typedef struct {
	int type;
	union {
		long number;
		char* string;
		struct _str str;
		void* data;
		avp_spec_t* attr;
		select_t* select;
	} u;
} action_u_t;

/* maximum internal array/params
 * for module function calls val[0] and val[1] store a pointer to the
 * function and the number of params, the rest are the function params 
 */
#define MAX_ACTIONS (2+6)

struct action{
	int type;  /* forward, drop, log, send ...*/
	int count;
	struct action* next;
	action_u_t val[MAX_ACTIONS];
};

struct expr* mk_exp(int op, struct expr* left, struct expr* right);
struct expr* mk_elem(int op, int ltype, void* lparam, int rtype, void* rparam);

struct action* mk_action(int type, int count/* of couples {type,val} */, .../* int type1, void *val1 [, int type2, void *val2, ...] */);
struct action* append_action(struct action* a, struct action* b);

void print_action(struct action* a);
void print_actions(struct action* a);
void print_expr(struct expr* exp);

/** joins to cfg file positions into a new one. */
void cfg_pos_join(struct cfg_pos* res,
							struct cfg_pos* pos1, struct cfg_pos* pos2);
#endif
<|MERGE_RESOLUTION|>--- conflicted
+++ resolved
@@ -70,15 +70,11 @@
 
 enum { FORWARD_T=1, SEND_T, DROP_T, LOG_T, ERROR_T, ROUTE_T, EXEC_T,
 		SET_HOST_T, SET_HOSTPORT_T, SET_USER_T, SET_USERPASS_T,
-<<<<<<< HEAD
 		SET_PORT_T, SET_URI_T, SET_HOSTPORTTRANS_T, SET_HOSTALL_T,
+		SET_USERPHONE_T,
 		IF_T, SWITCH_T /* only until fixup*/,
 		BLOCK_T, EVAL_T, SWITCH_JT_T, SWITCH_COND_T, MATCH_COND_T, WHILE_T,
 		MODULE_T, MODULE3_T, MODULE4_T, MODULE5_T, MODULE6_T, MODULEX_T,
-=======
-		SET_PORT_T, SET_URI_T, SET_HOSTPORTTRANS_T, SET_USERPHONE_T,
-		IF_T, MODULE_T,
->>>>>>> 0051630c
 		SETFLAG_T, RESETFLAG_T, ISFLAGSET_T ,
 		AVPFLAG_OPER_T,
 		LEN_GT_T, PREFIX_T, STRIP_T,STRIP_TAIL_T,
