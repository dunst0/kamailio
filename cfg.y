/*
 * $Id$
 *
 *  cfg grammar
 *
 * Copyright (C) 2001-2003 FhG Fokus
 *
 * This file is part of ser, a free SIP server.
 *
 * ser is free software; you can redistribute it and/or modify
 * it under the terms of the GNU General Public License as published by
 * the Free Software Foundation; either version 2 of the License, or
 * (at your option) any later version
 *
 * For a license to use the ser software under conditions
 * other than those described here, or to purchase support for this
 * software, please contact iptel.org by e-mail at the following addresses:
 *    info@iptel.org
 *
 * ser is distributed in the hope that it will be useful,
 * but WITHOUT ANY WARRANTY; without even the implied warranty of
 * MERCHANTABILITY or FITNESS FOR A PARTICULAR PURPOSE.  See the
 * GNU General Public License for more details.
 *
 * You should have received a copy of the GNU General Public License
 * along with this program; if not, write to the Free Software
 * Foundation, Inc., 59 Temple Place, Suite 330, Boston, MA  02111-1307  USA
 */
 /*
 * History:
 * ---------
 * 2003-01-29  src_port added (jiri)
 * 2003-01-23  mhomed added (jiri)
 * 2003-03-19  replaced all mallocs/frees with pkg_malloc/pkg_free (andrei)
 * 2003-03-19  Added support for route type in find_export (janakj)
 * 2003-03-20  Regex support in modparam (janakj)
 * 2003-04-01  added dst_port, proto , af (andrei)
 * 2003-04-05  s/reply_route/failure_route, onreply_route introduced (jiri)
 * 2003-04-12  added force_rport, chroot and wdir (andrei)
 * 2003-04-15  added tcp_children, disable_tcp (andrei)
 * 2003-04-22  strip_tail added (jiri)
 * 2003-07-03  tls* (disable, certificate, private_key, ca_list, verify,
 *              require_certificate added (andrei)
 * 2003-07-06  more tls config. vars added: tls_method, tls_port_no (andrei)
 * 2003-10-02  added {,set_}advertised_{address,port} (andrei)
 * 2003-10-10  added <,>,<=,>=, != operators support
 *             added msg:len (andrei)
 * 2003-10-11  if(){} doesn't require a ';' after it anymore (andrei)
 * 2003-10-13  added FIFO_DIR & proto:host:port listen/alias support (andrei)
 * 2003-10-24  converted to the new socket_info lists (andrei)
 * 2003-10-28  added tcp_accept_aliases (andrei)
 * 2003-11-20  added {tcp_connect, tcp_send, tls_*}_timeout (andrei)
 * 2004-03-30  added DISABLE_CORE and OPEN_FD_LIMIT (andrei)
 * 2004-04-29  added SOCK_MODE, SOCK_USER & SOCK_GROUP (andrei)
 * 2004-05-03  applied multicast support patch (MCAST_LOOPBACK) from janakj
 *             added MCAST_TTL (andrei)
 * 2004-07-05  src_ip & dst_ip will detect ip addresses between quotes
 *              (andrei)
 * 2004-10-19  added FROM_URI, TO_URI (andrei)
 * 2004-11-30  added force_send_socket (andrei)
 * 2005-07-08  added TCP_CON_LIFETIME, TCP_POLL_METHOD, TCP_MAX_CONNECTIONS
 *              (andrei)
 * 2005-07-11 added DNS_RETR_TIME, DNS_RETR_NO, DNS_SERVERS_NO, DNS_USE_SEARCH,
 *             DNS_TRY_IPV6 (andrei)
 * 2005-07-12  default onreply route added (andrei)
 * 2005-11-16  fixed if (cond) cmd; (andrei)
 * 2005-12-11  added onsend_route support, fcmd (filtered cmd),
 *             snd_{ip,port,proto,af}, to_{ip,proto} (andrei)
 * 2005-12-19  select framework (mma)
 * 2006-01-06  AVP index support (mma)
 * 2005-01-07  optional semicolon in statement, PARAM_STR&PARAM_STRING
 * 2006-02-02  named flags support (andrei)
 * 2006-02-06  named routes support (andrei)
 * 2006-05-30  avp flags (tma)
 * 2006-09-11  added dns cache (use, flags, ttls, mem ,gc) & dst blacklist
 *              options (andrei)
 * 2006-10-13  added STUN_ALLOW_STUN, STUN_ALLOW_FP, STUN_REFRESH_INTERVAL
 *              (vlada)
 * 2007-02-09  separated command needed for tls-in-core and for tls in general
 *              (andrei)
 * 2007-06-07  added SHM_FORCE_ALLOC, MLOCK_PAGES, REAL_TIME, RT_PRIO,
 *              RT_POLICY, RT_TIMER1_PRIO, RT_TIMER1_POLICY, RT_TIMER2_PRIO,
 *              RT_TIMER2_POLICY (andrei)
 * 2007-06-16  added DDNS_SRV_LB, DNS_TRY_NAPTR (andrei)
 * 2007-09-10  introduced phone2tel option which allows NOT to consider
 *             user=phone URIs as TEL URIs (jiri)
 * 2007-10-10  added DNS_SEARCH_FMATCH (mma)
 * 2007-11-28  added TCP_OPT_{FD_CACHE, DEFER_ACCEPT, DELAYED_ACK, SYNCNT,
 *              LINGER2, KEEPALIVE, KEEPIDLE, KEEPINTVL, KEEPCNT} (andrei)
 * 2008-01-24  added cfg_var definition (Miklos)
 * 2008-11-18  support for variable parameter module functions (andrei)
 * 2007-12-03  support for generalised lvalues and rvalues:
 *               lval=rval_expr, where lval=avp|pvar  (andrei)
 * 2007-12-06  expression are now evaluated in terms of rvalues;
 *             NUMBER is now always positive; cleanup (andrei)
 * 2009-01-26  case/switch() support (andrei)
 * 2009-03-10  added SET_USERPHONE action (Miklos)
 * 2009-05-04  switched if to rval_expr (andrei)
*/

%{

#include <stdlib.h>
#include <stdio.h>
#include <stdarg.h>
#include <sys/types.h>
#include <sys/socket.h>
#include <netinet/in.h>
#include <arpa/inet.h>
#include <string.h>
#include <errno.h>
#include "route_struct.h"
#include "globals.h"
#include "route.h"
#include "switch.h"
#include "dprint.h"
#include "sr_module.h"
#include "modparam.h"
#include "ip_addr.h"
#include "resolve.h"
#include "socket_info.h"
#include "name_alias.h"
#include "ut.h"
#include "dset.h"
#include "select.h"
#include "flags.h"
#include "tcp_init.h"
#include "tcp_options.h"
#include "sctp_options.h"
#include "pvar.h"
#include "lvalue.h"
#include "rvalue.h"
#include "sr_compat.h"
#include "msg_translator.h"

#include "config.h"
#include "cfg_core.h"
#include "cfg/cfg.h"
#ifdef CORE_TLS
#include "tls/tls_config.h"
#endif
#include "timer_ticks.h"

#ifdef DEBUG_DMALLOC
#include <dmalloc.h>
#endif

/* hack to avoid alloca usage in the generated C file (needed for compiler
 with no built in alloca, like icc*/
#undef _ALLOCA_H

#define onsend_check(s) \
	do{\
		if (rt!=ONSEND_ROUTE) yyerror( s " allowed only in onsend_routes");\
	}while(0)


#ifdef USE_DNS_CACHE
	#define IF_DNS_CACHE(x) x
#else
	#define IF_DNS_CACHE(x) warn("dns cache support not compiled in")
#endif

#ifdef USE_DNS_FAILOVER
	#define IF_DNS_FAILOVER(x) x
#else
	#define IF_DNS_FAILOVER(x) warn("dns failover support not compiled in")
#endif

#ifdef USE_NAPTR
	#define IF_NAPTR(x) x
#else
	#define IF_NAPTR(x) warn("dns naptr support not compiled in")
#endif

#ifdef USE_DST_BLACKLIST
	#define IF_DST_BLACKLIST(x) x
#else
	#define IF_DST_BLACKLIST(x) warn("dst blacklist support not compiled in")
#endif

#ifdef USE_STUN
	#define IF_STUN(x) x
#else 
	#define IF_STUN(x) warn("stun support not compiled in")
#endif

#ifdef USE_SCTP
	#define IF_SCTP(x) x
#else
	#define IF_SCTP(x) warn("sctp support not compiled in")
#endif


extern int yylex();
<<<<<<< HEAD
static void yyerror(char* s, ...);
static void yyerror_at(struct cfg_pos* pos, char* s, ...);
=======
/* safer then using yytext which can be array or pointer */
extern char* yy_number_str;

static void yyerror(char* s);
>>>>>>> f9276a5b
static char* tmp;
static int i_tmp;
static unsigned u_tmp;
static struct socket_id* lst_tmp;
static struct name_lst*  nl_tmp;
static int rt;  /* Type of route block for find_export */
static str* str_tmp;
static str s_tmp;
static struct ip_addr* ip_tmp;
static struct avp_spec* s_attr;
static select_t sel;
static select_t* sel_ptr;
static pv_spec_t* pv_spec;
static struct action *mod_func_action;
static struct lvalue* lval_tmp;
static struct rvalue* rval_tmp;

static void warn(char* s, ...);
static void warn_at(struct cfg_pos* pos, char* s, ...);
static void get_cpos(struct cfg_pos* pos);
static struct rval_expr* mk_rve_rval(enum rval_type, void* v);
static struct rval_expr* mk_rve1(enum rval_expr_op op, struct rval_expr* rve1);
static struct rval_expr* mk_rve2(enum rval_expr_op op, struct rval_expr* rve1,
									struct rval_expr* rve2);
static int rval_expr_int_check(struct rval_expr *rve);
static int warn_ct_rve(struct rval_expr *rve, char* name);
static struct socket_id* mk_listen_id(char*, int, int);
static struct name_lst* mk_name_lst(char* name, int flags);
static struct socket_id* mk_listen_id2(struct name_lst*, int, int);
static void free_name_lst(struct name_lst* lst);
static void free_socket_id_lst(struct socket_id* i);

static struct case_stms* mk_case_stm(struct rval_expr* ct, int is_re, 
									struct action* a, int* err);
static int case_check_type(struct case_stms* stms);
static int case_check_default(struct case_stms* stms);


%}

%union {
	long intval;
	unsigned long uval;
	char* strval;
	struct expr* expr;
	struct action* action;
	struct case_stms* case_stms;
	struct net* ipnet;
	struct ip_addr* ipaddr;
	struct socket_id* sockid;
	struct name_lst* name_l;
	struct avp_spec* attr;
	struct _pv_spec* pvar;
	struct lvalue* lval;
	struct rvalue* rval;
	struct rval_expr* rv_expr;
	select_t* select;
}

/* terminals */


/* keywords */
%token FORWARD
%token FORWARD_TCP
%token FORWARD_TLS
%token FORWARD_SCTP
%token FORWARD_UDP
%token SEND
%token SEND_TCP
%token EXIT
%token DROP
%token RETURN
%token BREAK
%token LOG_TOK
%token ERROR
%token ROUTE
%token ROUTE_FAILURE
%token ROUTE_ONREPLY
%token ROUTE_BRANCH
%token ROUTE_SEND
%token ROUTE_EVENT
%token EXEC
%token SET_HOST
%token SET_HOSTPORT
%token SET_HOSTPORTTRANS
%token PREFIX
%token STRIP
%token STRIP_TAIL
%token SET_USERPHONE
%token APPEND_BRANCH
%token SET_USER
%token SET_USERPASS
%token SET_PORT
%token SET_URI
%token REVERT_URI
%token FORCE_RPORT
%token FORCE_TCP_ALIAS
%token UDP_MTU
%token UDP_MTU_TRY_PROTO
%token IF
%token ELSE
%token SET_ADV_ADDRESS
%token SET_ADV_PORT
%token FORCE_SEND_SOCKET
%token SWITCH
%token CASE
%token DEFAULT
%token WHILE
%token URIHOST
%token URIPORT
%token MAX_LEN
%token SETFLAG
%token RESETFLAG
%token ISFLAGSET
%token SETAVPFLAG
%token RESETAVPFLAG
%token ISAVPFLAGSET
%token METHOD
%token URI
%token FROM_URI
%token TO_URI
%token SRCIP
%token SRCPORT
%token DSTIP
%token DSTPORT
%token TOIP
%token TOPORT
%token SNDIP
%token SNDPORT
%token SNDPROTO
%token SNDAF
%token PROTO
%token AF
%token MYSELF
%token MSGLEN
%token RETCODE
%token UDP
%token TCP
%token TLS
%token SCTP

/* config vars. */
%token DEBUG_V
%token FORK
%token LOGSTDERROR
%token LOGFACILITY
%token LISTEN
%token ALIAS
%token SR_AUTO_ALIASES
%token DNS
%token REV_DNS
%token DNS_TRY_IPV6
%token DNS_TRY_NAPTR
%token DNS_SRV_LB
%token DNS_UDP_PREF
%token DNS_TCP_PREF
%token DNS_TLS_PREF
%token DNS_SCTP_PREF
%token DNS_RETR_TIME
%token DNS_RETR_NO
%token DNS_SERVERS_NO
%token DNS_USE_SEARCH
%token DNS_SEARCH_FMATCH
%token DNS_CACHE_INIT
%token DNS_USE_CACHE
%token DNS_USE_FAILOVER
%token DNS_CACHE_FLAGS
%token DNS_CACHE_NEG_TTL
%token DNS_CACHE_MIN_TTL
%token DNS_CACHE_MAX_TTL
%token DNS_CACHE_MEM
%token DNS_CACHE_GC_INT
%token DNS_CACHE_DEL_NONEXP
/*blacklist*/
%token DST_BLST_INIT
%token USE_DST_BLST
%token DST_BLST_MEM
%token DST_BLST_TTL
%token DST_BLST_GC_INT

%token PORT
%token STAT
%token CHILDREN
%token CHECK_VIA
%token PHONE2TEL
%token SYN_BRANCH
%token MEMLOG
%token MEMDBG
%token SIP_WARNING
%token SERVER_SIGNATURE
%token REPLY_TO_VIA
%token LOADMODULE
%token LOADPATH
%token MODPARAM
%token MAXBUFFER
%token USER
%token GROUP
%token CHROOT
%token WDIR
%token MHOMED
%token DISABLE_TCP
%token TCP_ACCEPT_ALIASES
%token TCP_CHILDREN
%token TCP_CONNECT_TIMEOUT
%token TCP_SEND_TIMEOUT
%token TCP_CON_LIFETIME
%token TCP_POLL_METHOD
%token TCP_MAX_CONNECTIONS
%token TCP_NO_CONNECT
%token TCP_SOURCE_IPV4
%token TCP_SOURCE_IPV6
%token TCP_OPT_FD_CACHE
%token TCP_OPT_BUF_WRITE
%token TCP_OPT_CONN_WQ_MAX
%token TCP_OPT_WQ_MAX
%token TCP_OPT_RD_BUF
%token TCP_OPT_WQ_BLK
%token TCP_OPT_DEFER_ACCEPT
%token TCP_OPT_DELAYED_ACK
%token TCP_OPT_SYNCNT
%token TCP_OPT_LINGER2
%token TCP_OPT_KEEPALIVE
%token TCP_OPT_KEEPIDLE
%token TCP_OPT_KEEPINTVL
%token TCP_OPT_KEEPCNT
%token TCP_OPT_CRLF_PING
%token DISABLE_TLS
%token ENABLE_TLS
%token TLSLOG
%token TLS_PORT_NO
%token TLS_METHOD
%token TLS_HANDSHAKE_TIMEOUT
%token TLS_SEND_TIMEOUT
%token SSLv23
%token SSLv2
%token SSLv3
%token TLSv1
%token TLS_VERIFY
%token TLS_REQUIRE_CERTIFICATE
%token TLS_CERTIFICATE
%token TLS_PRIVATE_KEY
%token TLS_CA_LIST
%token DISABLE_SCTP
%token ENABLE_SCTP
%token SCTP_CHILDREN
%token SCTP_SOCKET_RCVBUF
%token SCTP_SOCKET_SNDBUF
%token SCTP_AUTOCLOSE
%token SCTP_SEND_TTL
%token SCTP_SEND_RETRIES
%token SCTP_ASSOC_TRACKING
%token SCTP_ASSOC_REUSE
%token SCTP_MAX_ASSOCS
%token SCTP_SRTO_INITIAL
%token SCTP_SRTO_MAX
%token SCTP_SRTO_MIN
%token SCTP_ASOCMAXRXT
%token SCTP_INIT_MAX_ATTEMPTS
%token SCTP_INIT_MAX_TIMEO
%token SCTP_HBINTERVAL
%token SCTP_PATHMAXRXT
%token SCTP_SACK_DELAY
%token SCTP_SACK_FREQ
%token SCTP_MAX_BURST
%token ADVERTISED_ADDRESS
%token ADVERTISED_PORT
%token DISABLE_CORE
%token OPEN_FD_LIMIT
%token SHM_FORCE_ALLOC
%token MLOCK_PAGES
%token REAL_TIME
%token RT_PRIO
%token RT_POLICY
%token RT_TIMER1_PRIO
%token RT_TIMER1_POLICY
%token RT_TIMER2_PRIO
%token RT_TIMER2_POLICY
%token MCAST_LOOPBACK
%token MCAST_TTL
%token TOS
%token PMTU_DISCOVERY
%token KILL_TIMEOUT
%token MAX_WLOOPS
%token CFG_DESCRIPTION
%token SERVER_ID

%token FLAGS_DECL
%token AVPFLAGS_DECL

%token ATTR_MARK
%token SELECT_MARK
%token ATTR_FROM
%token ATTR_TO
%token ATTR_FROMURI
%token ATTR_TOURI
%token ATTR_FROMUSER
%token ATTR_TOUSER
%token ATTR_FROMDOMAIN
%token ATTR_TODOMAIN
%token ATTR_GLOBAL
%token ADDEQ


%token STUN_REFRESH_INTERVAL
%token STUN_ALLOW_STUN
%token STUN_ALLOW_FP


/* operators, C like precedence */
%right EQUAL
%left LOG_OR
%left LOG_AND
%left BIN_OR
%left BIN_AND
%left EQUAL_T DIFF MATCH INTEQ INTDIFF STREQ STRDIFF
%left GT LT GTE LTE
%left PLUS MINUS
%left STAR SLASH MODULO
%right NOT
%right DEFINED
%right INTCAST STRCAST
%left DOT

/* no precedence, they use () */
%token STRLEN
%token STREMPTY

/* values */
%token <intval> NUMBER
%token <strval> ID
%token <strval> NUM_ID
%token <strval> STRING
%token <strval> IPV6ADDR
%token <strval> PVAR
/* not clear yet if this is an avp or pvar */
%token <strval> AVP_OR_PVAR
%token <strval> EVENT_RT_NAME

/* other */
%token COMMA
%token SEMICOLON
%token RPAREN
%token LPAREN
%token LBRACE
%token RBRACE
%token LBRACK
%token RBRACK
%token CR
%token COLON


/*non-terminals */
/*%type <expr> exp */
%type <expr> exp_elem
%type <intval> intno eint_op eint_op_onsend
%type <intval> eip_op eip_op_onsend
%type <action> action actions cmd fcmd if_cmd stm /*exp_stm*/ assign_action
%type <action> switch_cmd while_cmd ret_cmd
%type <case_stms> single_case case_stms
%type <ipaddr> ipv4 ipv6 ipv6addr ip
%type <ipnet> ipnet
%type <strval> host host_or_if host_if_id
%type <strval> listen_id
%type <name_l> listen_id_lst
%type <name_l> listen_id2
%type <sockid>  id_lst
%type <sockid>  phostport
%type <sockid>  listen_phostport
%type <intval> proto port
%type <intval> equalop strop cmpop rve_cmpop rve_equalop
%type <intval> uri_type
%type <attr> attr_id
%type <attr> attr_id_num_idx
%type <attr> attr_id_no_idx
%type <attr> attr_id_ass
/*%type <attr> attr_id_val*/
%type <attr> attr_id_any
%type <attr> attr_id_any_str
%type <pvar> pvar
%type <lval> lval
%type <rv_expr> rval rval_expr ct_rval
%type <lval> avp_pvar
/* %type <intval> class_id */
%type <intval> assign_op
%type <select> select_id
%type <strval>	flag_name;
%type <strval>	route_name;
%type <intval> avpflag_oper
%type <intval> rve_un_op
%type <strval> cfg_var_id
/* %type <intval> rve_op */

/*%type <route_el> rules;
  %type <route_el> rule;
*/

%%


cfg:
	statements
	;
statements:
	statements statement {}
	| statement {}
	| statements error { yyerror(""); YYABORT;}
	;
statement:
	assign_stm
	| flags_decl
	| avpflags_decl
	| module_stm
	| {rt=REQUEST_ROUTE;} route_stm
	| {rt=FAILURE_ROUTE;} failure_route_stm
	| {rt=ONREPLY_ROUTE;} onreply_route_stm
	| {rt=BRANCH_ROUTE;} branch_route_stm
	| {rt=ONSEND_ROUTE;}   send_route_stm
	| {rt=EVENT_ROUTE;}   event_route_stm
	| SEMICOLON	/* null statement */
	| CR	/* null statement*/
	;
listen_id:
	ip {
		if ($1){
			tmp=ip_addr2a($1);
			if (tmp==0) {
				LOG(L_CRIT, "ERROR: cfg. parser: bad ip "
						"address.\n");
				$$=0;
			} else {
				$$=pkg_malloc(strlen(tmp)+1);
				if ($$==0) {
					LOG(L_CRIT, "ERROR: cfg. parser: out of "
							"memory.\n");
				} else {
					strncpy($$, tmp, strlen(tmp)+1);
				}
			}
		}
	}
	| STRING {
		$$=pkg_malloc(strlen($1)+1);
		if ($$==0) {
				LOG(L_CRIT, "ERROR: cfg. parser: out of "
						"memory.\n");
		} else {
				strncpy($$, $1, strlen($1)+1);
		}
	}
	| host_or_if {
		if ($1){
			$$=pkg_malloc(strlen($1)+1);
			if ($$==0) {
					LOG(L_CRIT, "ERROR: cfg. parser: out of "
							"memory.\n");
			} else {
					strncpy($$, $1, strlen($1)+1);
			}
		}
	}
	;


listen_id_lst:
	listen_id	{ $$=mk_name_lst($1, SI_IS_MHOMED); }
	| listen_id COMMA listen_id_lst	{ $$=mk_name_lst($1, SI_IS_MHOMED); 
										if ($$) $$->next=$3;
									}
	;

listen_id2:
	LPAREN listen_id_lst RPAREN { $$=$2; }
	| listen_id	{ $$=mk_name_lst($1, 0); }
	;

proto:
	UDP	{ $$=PROTO_UDP; }
	| TCP	{ $$=PROTO_TCP; }
	| TLS	{ $$=PROTO_TLS; }
	| SCTP	{ $$=PROTO_SCTP; }
	| STAR	{ $$=0; }
	;
port:
	NUMBER	{ $$=$1; }
	| STAR	{ $$=0; }
;
phostport:
	listen_id		{ $$=mk_listen_id($1, 0, 0); }
	| listen_id COLON port	{ $$=mk_listen_id($1, 0, $3); }
	| proto COLON listen_id	{ $$=mk_listen_id($3, $1, 0); }
	| proto COLON listen_id COLON port	{ $$=mk_listen_id($3, $1, $5);}
	| listen_id COLON error { $$=0; yyerror(" port number expected"); }
	;

listen_phostport:
	listen_id2		{ $$=mk_listen_id2($1, 0, 0); }
	| listen_id2 COLON port	{ $$=mk_listen_id2($1, 0, $3); }
	| proto COLON listen_id2	{ $$=mk_listen_id2($3, $1, 0); }
	| proto COLON listen_id2 COLON port	{ $$=mk_listen_id2($3, $1, $5);}
	| listen_id2 COLON error { $$=0; yyerror(" port number expected"); }
	;

id_lst:
	listen_phostport		{  $$=$1 ; }
	| listen_phostport id_lst	{ $$=$1;  if ($$) $$->next=$2; }
	;

intno: NUMBER
	|  MINUS %prec NOT NUMBER { $$=-$2; }
	;

flags_decl:		FLAGS_DECL	flag_list
			|	FLAGS_DECL error { yyerror("flag list expected\n"); }
;
flag_list:		flag_spec
			|	flag_spec COMMA flag_list
;

flag_spec:		flag_name	{ if (register_flag($1,-1)<0)
								yyerror("register flag failed");
						}
			|	flag_name COLON NUMBER {
						if (register_flag($1, $3)<0)
								yyerror("register flag failed");
										}
;

flag_name:		STRING	{ $$=$1; }
			|	ID		{ $$=$1; }
;

avpflags_decl:
	AVPFLAGS_DECL avpflag_list
	| AVPFLAGS_DECL error { yyerror("avpflag list expected\n"); }
	;
avpflag_list:
	avpflag_spec
	| avpflag_spec COMMA avpflag_list
	;
avpflag_spec:
	flag_name {
		if (register_avpflag($1)==0)
			yyerror("cannot declare avpflag");
	}
	;
assign_stm:
	DEBUG_V EQUAL intno { default_core_cfg.debug=$3; }
	| DEBUG_V EQUAL error  { yyerror("number  expected"); }
	| FORK  EQUAL NUMBER { dont_fork= ! $3; }
	| FORK  EQUAL error  { yyerror("boolean value expected"); }
	| LOGSTDERROR EQUAL NUMBER { if (!config_check) log_stderr=$3; }
	| LOGSTDERROR EQUAL error { yyerror("boolean value expected"); }
	| LOGFACILITY EQUAL ID {
		if ( (i_tmp=str2facility($3))==-1)
			yyerror("bad facility (see syslog(3) man page)");
		if (!config_check)
			default_core_cfg.log_facility=i_tmp;
	}
	| LOGFACILITY EQUAL error { yyerror("ID expected"); }
	| DNS EQUAL NUMBER   { received_dns|= ($3)?DO_DNS:0; }
	| DNS EQUAL error { yyerror("boolean value expected"); }
	| REV_DNS EQUAL NUMBER { received_dns|= ($3)?DO_REV_DNS:0; }
	| REV_DNS EQUAL error { yyerror("boolean value expected"); }
	| DNS_TRY_IPV6 EQUAL NUMBER   { default_core_cfg.dns_try_ipv6=$3; }
	| DNS_TRY_IPV6 error { yyerror("boolean value expected"); }
	| DNS_TRY_NAPTR EQUAL NUMBER   { IF_NAPTR(default_core_cfg.dns_try_naptr=$3); }
	| DNS_TRY_NAPTR error { yyerror("boolean value expected"); }
	| DNS_SRV_LB EQUAL NUMBER   { IF_DNS_FAILOVER(default_core_cfg.dns_srv_lb=$3); }
	| DNS_SRV_LB error { yyerror("boolean value expected"); }
	| DNS_UDP_PREF EQUAL intno { IF_NAPTR(default_core_cfg.dns_udp_pref=$3);}
	| DNS_UDP_PREF error { yyerror("number expected"); }
	| DNS_TCP_PREF EQUAL intno { IF_NAPTR(default_core_cfg.dns_tcp_pref=$3);}
	| DNS_TCP_PREF error { yyerror("number expected"); }
	| DNS_TLS_PREF EQUAL intno { IF_NAPTR(default_core_cfg.dns_tls_pref=$3);}
	| DNS_TLS_PREF error { yyerror("number expected"); }
	| DNS_SCTP_PREF EQUAL intno { 
								IF_NAPTR(default_core_cfg.dns_sctp_pref=$3); }
	| DNS_SCTP_PREF error { yyerror("number expected"); }
	| DNS_RETR_TIME EQUAL NUMBER   { default_core_cfg.dns_retr_time=$3; }
	| DNS_RETR_TIME error { yyerror("number expected"); }
	| DNS_RETR_NO EQUAL NUMBER   { default_core_cfg.dns_retr_no=$3; }
	| DNS_RETR_NO error { yyerror("number expected"); }
	| DNS_SERVERS_NO EQUAL NUMBER   { default_core_cfg.dns_servers_no=$3; }
	| DNS_SERVERS_NO error { yyerror("number expected"); }
	| DNS_USE_SEARCH EQUAL NUMBER   { default_core_cfg.dns_search_list=$3; }
	| DNS_USE_SEARCH error { yyerror("boolean value expected"); }
	| DNS_SEARCH_FMATCH EQUAL NUMBER   { default_core_cfg.dns_search_fmatch=$3; }
	| DNS_SEARCH_FMATCH error { yyerror("boolean value expected"); }
	| DNS_CACHE_INIT EQUAL NUMBER   { IF_DNS_CACHE(dns_cache_init=$3); }
	| DNS_CACHE_INIT error { yyerror("boolean value expected"); }
	| DNS_USE_CACHE EQUAL NUMBER   { IF_DNS_CACHE(default_core_cfg.use_dns_cache=$3); }
	| DNS_USE_CACHE error { yyerror("boolean value expected"); }
	| DNS_USE_FAILOVER EQUAL NUMBER   { IF_DNS_FAILOVER(default_core_cfg.use_dns_failover=$3);}
	| DNS_USE_FAILOVER error { yyerror("boolean value expected"); }
	| DNS_CACHE_FLAGS EQUAL NUMBER   { IF_DNS_CACHE(default_core_cfg.dns_cache_flags=$3); }
	| DNS_CACHE_FLAGS error { yyerror("boolean value expected"); }
	| DNS_CACHE_NEG_TTL EQUAL NUMBER   { IF_DNS_CACHE(default_core_cfg.dns_neg_cache_ttl=$3); }
	| DNS_CACHE_NEG_TTL error { yyerror("boolean value expected"); }
	| DNS_CACHE_MAX_TTL EQUAL NUMBER   { IF_DNS_CACHE(default_core_cfg.dns_cache_max_ttl=$3); }
	| DNS_CACHE_MAX_TTL error { yyerror("boolean value expected"); }
	| DNS_CACHE_MIN_TTL EQUAL NUMBER   { IF_DNS_CACHE(default_core_cfg.dns_cache_min_ttl=$3); }
	| DNS_CACHE_MIN_TTL error { yyerror("boolean value expected"); }
	| DNS_CACHE_MEM EQUAL NUMBER   { IF_DNS_CACHE(default_core_cfg.dns_cache_max_mem=$3); }
	| DNS_CACHE_MEM error { yyerror("boolean value expected"); }
	| DNS_CACHE_GC_INT EQUAL NUMBER   { IF_DNS_CACHE(dns_timer_interval=$3); }
	| DNS_CACHE_GC_INT error { yyerror("boolean value expected"); }
	| DNS_CACHE_DEL_NONEXP EQUAL NUMBER   { IF_DNS_CACHE(default_core_cfg.dns_cache_del_nonexp=$3); }
	| DNS_CACHE_DEL_NONEXP error { yyerror("boolean value expected"); }
	| DST_BLST_INIT EQUAL NUMBER   { IF_DST_BLACKLIST(dst_blacklist_init=$3); }
	| DST_BLST_INIT error { yyerror("boolean value expected"); }
	| USE_DST_BLST EQUAL NUMBER   { IF_DST_BLACKLIST(default_core_cfg.use_dst_blacklist=$3); }
	| USE_DST_BLST error { yyerror("boolean value expected"); }
	| DST_BLST_MEM EQUAL NUMBER   { IF_DST_BLACKLIST(default_core_cfg.blst_max_mem=$3); }
	| DST_BLST_MEM error { yyerror("boolean value expected"); }
	| DST_BLST_TTL EQUAL NUMBER   { IF_DST_BLACKLIST(default_core_cfg.blst_timeout=$3); }
	| DST_BLST_TTL error { yyerror("boolean value expected"); }
	| DST_BLST_GC_INT EQUAL NUMBER { IF_DST_BLACKLIST(blst_timer_interval=$3);}
	| DST_BLST_GC_INT error { yyerror("boolean value expected"); }
	| PORT EQUAL NUMBER   { port_no=$3; }
	| STAT EQUAL STRING {
		#ifdef STATS
				stat_file=$3;
		#endif
	}
	| MAXBUFFER EQUAL NUMBER { maxbuffer=$3; }
	| MAXBUFFER EQUAL error { yyerror("number expected"); }
	| PORT EQUAL error    { yyerror("number expected"); }
	| CHILDREN EQUAL NUMBER { children_no=$3; }
	| CHILDREN EQUAL error { yyerror("number expected"); }
	| CHECK_VIA EQUAL NUMBER { check_via=$3; }
	| CHECK_VIA EQUAL error { yyerror("boolean value expected"); }
	| PHONE2TEL EQUAL NUMBER { phone2tel=$3; }
	| PHONE2TEL EQUAL error { yyerror("boolean value expected"); }
	| SYN_BRANCH EQUAL NUMBER { syn_branch=$3; }
	| SYN_BRANCH EQUAL error { yyerror("boolean value expected"); }
	| MEMLOG EQUAL intno { memlog=$3; }
	| MEMLOG EQUAL error { yyerror("int value expected"); }
	| MEMDBG EQUAL intno { memdbg=$3; }
	| MEMDBG EQUAL error { yyerror("int value expected"); }
	| SIP_WARNING EQUAL NUMBER { sip_warning=$3; }
	| SIP_WARNING EQUAL error { yyerror("boolean value expected"); }
	| USER EQUAL STRING     { user=$3; }
	| USER EQUAL ID         { user=$3; }
	| USER EQUAL error      { yyerror("string value expected"); }
	| GROUP EQUAL STRING     { group=$3; }
	| GROUP EQUAL ID         { group=$3; }
	| GROUP EQUAL error      { yyerror("string value expected"); }
	| CHROOT EQUAL STRING     { chroot_dir=$3; }
	| CHROOT EQUAL ID         { chroot_dir=$3; }
	| CHROOT EQUAL error      { yyerror("string value expected"); }
	| WDIR EQUAL STRING     { working_dir=$3; }
	| WDIR EQUAL ID         { working_dir=$3; }
	| WDIR EQUAL error      { yyerror("string value expected"); }
	| MHOMED EQUAL NUMBER { mhomed=$3; }
	| MHOMED EQUAL error { yyerror("boolean value expected"); }
	| DISABLE_TCP EQUAL NUMBER {
		#ifdef USE_TCP
			tcp_disable=$3;
		#else
			warn("tcp support not compiled in");
		#endif
	}
	| DISABLE_TCP EQUAL error { yyerror("boolean value expected"); }
	| TCP_ACCEPT_ALIASES EQUAL NUMBER {
		#ifdef USE_TCP
			tcp_default_cfg.accept_aliases=$3;
		#else
			warn("tcp support not compiled in");
		#endif
	}
	| TCP_ACCEPT_ALIASES EQUAL error { yyerror("boolean value expected"); }
	| TCP_CHILDREN EQUAL NUMBER {
		#ifdef USE_TCP
			tcp_children_no=$3;
		#else
			warn("tcp support not compiled in");
		#endif
	}
	| TCP_CHILDREN EQUAL error { yyerror("number expected"); }
	| TCP_CONNECT_TIMEOUT EQUAL intno {
		#ifdef USE_TCP
			tcp_default_cfg.connect_timeout_s=$3;
		#else
			warn("tcp support not compiled in");
		#endif
	}
	| TCP_CONNECT_TIMEOUT EQUAL error { yyerror("number expected"); }
	| TCP_SEND_TIMEOUT EQUAL intno {
		#ifdef USE_TCP
			tcp_default_cfg.send_timeout=S_TO_TICKS($3);
		#else
			warn("tcp support not compiled in");
		#endif
	}
	| TCP_SEND_TIMEOUT EQUAL error { yyerror("number expected"); }
	| TCP_CON_LIFETIME EQUAL intno {
		#ifdef USE_TCP
			if ($3<0)
				tcp_default_cfg.con_lifetime=-1;
			else
				tcp_default_cfg.con_lifetime=S_TO_TICKS($3);
		#else
			warn("tcp support not compiled in");
		#endif
	}
	| TCP_CON_LIFETIME EQUAL error { yyerror("number expected"); }
	| TCP_POLL_METHOD EQUAL ID {
		#ifdef USE_TCP
			tcp_poll_method=get_poll_type($3);
			if (tcp_poll_method==POLL_NONE) {
				LOG(L_CRIT, "bad poll method name:"
						" %s\n, try one of %s.\n",
						$3, poll_support);
				yyerror("bad tcp_poll_method "
						"value");
			}
		#else
			warn("tcp support not compiled in");
		#endif
	}
	| TCP_POLL_METHOD EQUAL STRING {
		#ifdef USE_TCP
			tcp_poll_method=get_poll_type($3);
			if (tcp_poll_method==POLL_NONE) {
				LOG(L_CRIT, "bad poll method name:"
						" %s\n, try one of %s.\n",
						$3, poll_support);
				yyerror("bad tcp_poll_method "
						"value");
			}
		#else
			warn("tcp support not compiled in");
		#endif
	}
	| TCP_POLL_METHOD EQUAL error { yyerror("poll method name expected"); }
	| TCP_MAX_CONNECTIONS EQUAL NUMBER {
		#ifdef USE_TCP
			tcp_max_connections=$3;
		#else
			warn("tcp support not compiled in");
		#endif
	}
	| TCP_MAX_CONNECTIONS EQUAL error { yyerror("number expected"); }
	| TCP_NO_CONNECT EQUAL NUMBER {
		#ifdef USE_TCP
			tcp_default_cfg.no_connect=$3;
		#else
			warn("tcp support not compiled in");
		#endif
	}
	| TCP_NO_CONNECT EQUAL error { yyerror("boolean value expected"); }
	| TCP_SOURCE_IPV4 EQUAL ipv4 {
		#ifdef USE_TCP
			if (tcp_set_src_addr($3)<0)
				warn("tcp_source_ipv4 failed");
		#else
			warn("tcp support not compiled in");
		#endif
		pkg_free($3);
	}
	| TCP_SOURCE_IPV4 EQUAL error { yyerror("IPv4 address expected"); }
	| TCP_SOURCE_IPV6 EQUAL ipv6 {
		#ifdef USE_TCP
			#ifdef USE_IPV6
				if (tcp_set_src_addr($3)<0)
					warn("tcp_source_ipv6 failed");
			#else
				warn("IPv6 support not compiled in");
			#endif
		#else
			warn("tcp support not compiled in");
		#endif
		pkg_free($3);
	}
	| TCP_SOURCE_IPV6 EQUAL error { yyerror("IPv6 address expected"); }
	| TCP_OPT_FD_CACHE EQUAL NUMBER {
		#ifdef USE_TCP
			tcp_default_cfg.fd_cache=$3;
		#else
			warn("tcp support not compiled in");
		#endif
	}
	| TCP_OPT_FD_CACHE EQUAL error { yyerror("boolean value expected"); }
	| TCP_OPT_BUF_WRITE EQUAL NUMBER {
		#ifdef USE_TCP
			tcp_default_cfg.async=$3;
		#else
			warn("tcp support not compiled in");
		#endif
	}
	| TCP_OPT_BUF_WRITE EQUAL error { yyerror("boolean value expected"); }
	| TCP_OPT_CONN_WQ_MAX EQUAL NUMBER {
		#ifdef USE_TCP
			tcp_default_cfg.tcpconn_wq_max=$3;
		#else
			warn("tcp support not compiled in");
		#endif
	}
	| TCP_OPT_CONN_WQ_MAX error { yyerror("boolean value expected"); }
	| TCP_OPT_WQ_MAX EQUAL NUMBER {
		#ifdef USE_TCP
			tcp_default_cfg.tcp_wq_max=$3;
		#else
			warn("tcp support not compiled in");
		#endif
	}
	| TCP_OPT_WQ_MAX error { yyerror("number expected"); }
	| TCP_OPT_RD_BUF EQUAL NUMBER {
		#ifdef USE_TCP
			tcp_default_cfg.rd_buf_size=$3;
		#else
			warn("tcp support not compiled in");
		#endif
	}
	| TCP_OPT_RD_BUF error { yyerror("number expected"); }
	| TCP_OPT_WQ_BLK EQUAL NUMBER {
		#ifdef USE_TCP
			tcp_default_cfg.wq_blk_size=$3;
		#else
			warn("tcp support not compiled in");
		#endif
	}
	| TCP_OPT_WQ_BLK error { yyerror("number expected"); }
	| TCP_OPT_DEFER_ACCEPT EQUAL NUMBER {
		#ifdef USE_TCP
			tcp_default_cfg.defer_accept=$3;
		#else
			warn("tcp support not compiled in");
		#endif
	}
	| TCP_OPT_DEFER_ACCEPT EQUAL error { yyerror("boolean value expected"); }
	| TCP_OPT_DELAYED_ACK EQUAL NUMBER {
		#ifdef USE_TCP
			tcp_default_cfg.delayed_ack=$3;
		#else
			warn("tcp support not compiled in");
		#endif
	}
	| TCP_OPT_DELAYED_ACK EQUAL error { yyerror("boolean value expected"); }
	| TCP_OPT_SYNCNT EQUAL NUMBER {
		#ifdef USE_TCP
			tcp_default_cfg.syncnt=$3;
		#else
			warn("tcp support not compiled in");
		#endif
	}
	| TCP_OPT_SYNCNT EQUAL error { yyerror("number expected"); }
	| TCP_OPT_LINGER2 EQUAL NUMBER {
		#ifdef USE_TCP
			tcp_default_cfg.linger2=$3;
		#else
			warn("tcp support not compiled in");
		#endif
	}
	| TCP_OPT_LINGER2 EQUAL error { yyerror("number expected"); }
	| TCP_OPT_KEEPALIVE EQUAL NUMBER {
		#ifdef USE_TCP
			tcp_default_cfg.keepalive=$3;
		#else
			warn("tcp support not compiled in");
		#endif
	}
	| TCP_OPT_KEEPALIVE EQUAL error { yyerror("boolean value expected");}
	| TCP_OPT_KEEPIDLE EQUAL NUMBER {
		#ifdef USE_TCP
			tcp_default_cfg.keepidle=$3;
		#else
			warn("tcp support not compiled in");
		#endif
	}
	| TCP_OPT_KEEPIDLE EQUAL error { yyerror("number expected"); }
	| TCP_OPT_KEEPINTVL EQUAL NUMBER {
		#ifdef USE_TCP
			tcp_default_cfg.keepintvl=$3;
		#else
			warn("tcp support not compiled in");
		#endif
	}
	| TCP_OPT_KEEPINTVL EQUAL error { yyerror("number expected"); }
	| TCP_OPT_KEEPCNT EQUAL NUMBER {
		#ifdef USE_TCP
			tcp_default_cfg.keepcnt=$3;
		#else
			warn("tcp support not compiled in");
		#endif
	}
	| TCP_OPT_KEEPCNT EQUAL error { yyerror("number expected"); }
	| TCP_OPT_CRLF_PING EQUAL NUMBER {
		#ifdef USE_TCP
			tcp_default_cfg.crlf_ping=$3;
		#else
			warn("tcp support not compiled in");
		#endif
	}
	| TCP_OPT_CRLF_PING EQUAL error { yyerror("boolean value expected"); }
	| DISABLE_TLS EQUAL NUMBER {
		#ifdef USE_TLS
			tls_disable=$3;
		#else
			warn("tls support not compiled in");
		#endif
	}
	| DISABLE_TLS EQUAL error { yyerror("boolean value expected"); }
	| ENABLE_TLS EQUAL NUMBER {
		#ifdef USE_TLS
			tls_disable=!($3);
		#else
			warn("tls support not compiled in");
		#endif
	}
	| ENABLE_TLS EQUAL error { yyerror("boolean value expected"); }
	| TLSLOG EQUAL NUMBER {
		#ifdef CORE_TLS
			tls_log=$3;
		#else
			warn("tls-in-core support not compiled in");
		#endif
	}
	| TLSLOG EQUAL error { yyerror("int value expected"); }
	| TLS_PORT_NO EQUAL NUMBER {
		#ifdef USE_TLS
			tls_port_no=$3;
		#else
			warn("tls support not compiled in");
		#endif
	}
	| TLS_PORT_NO EQUAL error { yyerror("number expected"); }
	| TLS_METHOD EQUAL SSLv23 {
		#ifdef CORE_TLS
			tls_method=TLS_USE_SSLv23;
		#else
			warn("tls-in-core support not compiled in");
		#endif
	}
	| TLS_METHOD EQUAL SSLv2 {
		#ifdef CORE_TLS
			tls_method=TLS_USE_SSLv2;
		#else
			warn("tls-in-core support not compiled in");
		#endif
	}
	| TLS_METHOD EQUAL SSLv3 {
		#ifdef CORE_TLS
			tls_method=TLS_USE_SSLv3;
		#else
			warn("tls-in-core support not compiled in");
		#endif
	}
	| TLS_METHOD EQUAL TLSv1 {
		#ifdef CORE_TLS
			tls_method=TLS_USE_TLSv1;
		#else
			warn("tls-in-core support not compiled in");
		#endif
	}
	| TLS_METHOD EQUAL error {
		#ifdef CORE_TLS
			yyerror("SSLv23, SSLv2, SSLv3 or TLSv1 expected");
		#else
			warn("tls-in-core support not compiled in");
		#endif
	}
	| TLS_VERIFY EQUAL NUMBER {
		#ifdef CORE_TLS
			tls_verify_cert=$3;
		#else
			warn("tls-in-core support not compiled in");
		#endif
	}
	| TLS_VERIFY EQUAL error { yyerror("boolean value expected"); }
	| TLS_REQUIRE_CERTIFICATE EQUAL NUMBER {
		#ifdef CORE_TLS
			tls_require_cert=$3;
		#else
			warn( "tls-in-core support not compiled in");
		#endif
	}
	| TLS_REQUIRE_CERTIFICATE EQUAL error { yyerror("boolean value expected"); }
	| TLS_CERTIFICATE EQUAL STRING {
		#ifdef CORE_TLS
			tls_cert_file=$3;
		#else
			warn("tls-in-core support not compiled in");
		#endif
	}
	| TLS_CERTIFICATE EQUAL error { yyerror("string value expected"); }
	| TLS_PRIVATE_KEY EQUAL STRING {
		#ifdef CORE_TLS
			tls_pkey_file=$3;
		#else
			warn("tls-in-core support not compiled in");
		#endif
	}
	| TLS_PRIVATE_KEY EQUAL error { yyerror("string value expected"); }
	| TLS_CA_LIST EQUAL STRING {
		#ifdef CORE_TLS
			tls_ca_file=$3;
		#else
			warn("tls-in-core support not compiled in");
		#endif
	}
	| TLS_CA_LIST EQUAL error { yyerror("string value expected"); }
	| TLS_HANDSHAKE_TIMEOUT EQUAL NUMBER {
		#ifdef CORE_TLS
			tls_handshake_timeout=$3;
		#else
			warn("tls-in-core support not compiled in");
		#endif
	}
	| TLS_HANDSHAKE_TIMEOUT EQUAL error { yyerror("number expected"); }
	| TLS_SEND_TIMEOUT EQUAL NUMBER {
		#ifdef CORE_TLS
			tls_send_timeout=$3;
		#else
			warn("tls-in-core support not compiled in");
		#endif
	}
	| TLS_SEND_TIMEOUT EQUAL error { yyerror("number expected"); }
	| DISABLE_SCTP EQUAL NUMBER {
		#ifdef USE_SCTP
			sctp_disable=$3;
		#else
			warn("sctp support not compiled in");
		#endif
	}
	| DISABLE_SCTP EQUAL error { yyerror("boolean value expected"); }
	| ENABLE_SCTP EQUAL NUMBER {
		#ifdef USE_SCTP
			sctp_disable=($3<=1)?!$3:$3;
		#else
			warn("sctp support not compiled in");
		#endif
	}
	| ENABLE_SCTP EQUAL error { yyerror("boolean or number expected"); }
	| SCTP_CHILDREN EQUAL NUMBER {
		#ifdef USE_SCTP
			sctp_children_no=$3;
		#else
			warn("sctp support not compiled in");
		#endif
	}
	| SCTP_CHILDREN EQUAL error { yyerror("number expected"); }
	| SCTP_SOCKET_RCVBUF EQUAL NUMBER {
		#ifdef USE_SCTP
			sctp_default_cfg.so_rcvbuf=$3;
		#else
			warn("sctp support not compiled in");
		#endif
	}
	| SCTP_SOCKET_RCVBUF EQUAL error { yyerror("number expected"); }
	| SCTP_SOCKET_SNDBUF EQUAL NUMBER {
		#ifdef USE_SCTP
			sctp_default_cfg.so_sndbuf=$3;
		#else
			warn("sctp support not compiled in");
		#endif
	}
	| SCTP_SOCKET_SNDBUF EQUAL error { yyerror("number expected"); }
	| SCTP_AUTOCLOSE EQUAL NUMBER {
		#ifdef USE_SCTP
			sctp_default_cfg.autoclose=$3;
		#else
			warn("sctp support not compiled in");
		#endif
	}
	| SCTP_AUTOCLOSE EQUAL error { yyerror("number expected"); }
	| SCTP_SEND_TTL EQUAL NUMBER {
		#ifdef USE_SCTP
			sctp_default_cfg.send_ttl=$3;
		#else
			warn("sctp support not compiled in");
		#endif
	}
	| SCTP_SEND_TTL EQUAL error { yyerror("number expected"); }
	| SCTP_SEND_RETRIES EQUAL NUMBER {
		#ifdef USE_SCTP
			sctp_default_cfg.send_retries=$3;
		#else
			warn("sctp support not compiled in");
		#endif
	}
	| SCTP_SEND_RETRIES EQUAL error { yyerror("number expected"); }
	| SCTP_ASSOC_TRACKING EQUAL NUMBER {
		#ifdef USE_SCTP
			#ifdef SCTP_CONN_REUSE
				sctp_default_cfg.assoc_tracking=$3;
			#else
				if ($3)
					warn("sctp association tracking/reuse (SCTP_CONN_REUSE) "
							"support not compiled in");
			#endif /* SCTP_CONN_REUSE */
		#else
			warn("sctp support not compiled in");
		#endif /* USE_SCTP */
	}
	| SCTP_ASSOC_TRACKING EQUAL error { yyerror("number expected"); }
	| SCTP_ASSOC_REUSE EQUAL NUMBER {
		#ifdef USE_SCTP
			#ifdef SCTP_CONN_REUSE
				sctp_default_cfg.assoc_reuse=$3;
			#else
				if ($3)
					warn("sctp association reuse (SCTP_CONN_REUSE) support"
							" not compiled in");
			#endif /* SCTP_CONN_REUSE */
		#else
			warn("sctp support not compiled in");
		#endif /* USE_SCTP */
	}
	| SCTP_ASSOC_REUSE EQUAL error { yyerror("number expected"); }
	| SCTP_MAX_ASSOCS EQUAL intno {
			IF_SCTP(sctp_default_cfg.max_assocs=$3);
	}
	| SCTP_MAX_ASSOCS EQUAL error { yyerror("number expected"); }
	| SCTP_SRTO_INITIAL EQUAL NUMBER {
			IF_SCTP(sctp_default_cfg.srto_initial=$3);
	}
	| SCTP_SRTO_INITIAL EQUAL error { yyerror("number expected"); }
	| SCTP_SRTO_MAX EQUAL NUMBER {
			IF_SCTP(sctp_default_cfg.srto_max=$3);
	}
	| SCTP_SRTO_MAX EQUAL error { yyerror("number expected"); }
	| SCTP_SRTO_MIN EQUAL NUMBER {
			IF_SCTP(sctp_default_cfg.srto_min=$3);
	}
	| SCTP_SRTO_MIN EQUAL error { yyerror("number expected"); }
	| SCTP_ASOCMAXRXT EQUAL NUMBER {
			IF_SCTP(sctp_default_cfg.asocmaxrxt=$3);
	}
	| SCTP_ASOCMAXRXT EQUAL error { yyerror("number expected"); }
	| SCTP_INIT_MAX_ATTEMPTS EQUAL NUMBER {
			IF_SCTP(sctp_default_cfg.init_max_attempts=$3);
	}
	| SCTP_INIT_MAX_ATTEMPTS EQUAL error { yyerror("number expected"); }
	| SCTP_INIT_MAX_TIMEO EQUAL NUMBER {
			IF_SCTP(sctp_default_cfg.init_max_timeo=$3);
	}
	| SCTP_INIT_MAX_TIMEO EQUAL error { yyerror("number expected"); }
	| SCTP_HBINTERVAL EQUAL intno {
			IF_SCTP(sctp_default_cfg.hbinterval=$3);
	}
	| SCTP_HBINTERVAL EQUAL error { yyerror("number expected"); }
	| SCTP_PATHMAXRXT EQUAL NUMBER {
			IF_SCTP(sctp_default_cfg.pathmaxrxt=$3);
	}
	| SCTP_PATHMAXRXT EQUAL error { yyerror("number expected"); }
	| SCTP_SACK_DELAY EQUAL NUMBER {
			IF_SCTP(sctp_default_cfg.sack_delay=$3);
	}
	| SCTP_SACK_DELAY EQUAL error { yyerror("number expected"); }
	| SCTP_SACK_FREQ EQUAL NUMBER {
			IF_SCTP(sctp_default_cfg.sack_freq=$3);
	}
	| SCTP_SACK_FREQ EQUAL error { yyerror("number expected"); }
	| SCTP_MAX_BURST EQUAL NUMBER {
			IF_SCTP(sctp_default_cfg.max_burst=$3);
	}
	| SCTP_MAX_BURST EQUAL error { yyerror("number expected"); }
	| SERVER_SIGNATURE EQUAL NUMBER { server_signature=$3; }
	| SERVER_SIGNATURE EQUAL error { yyerror("boolean value expected"); }
	| REPLY_TO_VIA EQUAL NUMBER { reply_to_via=$3; }
	| REPLY_TO_VIA EQUAL error { yyerror("boolean value expected"); }
	| LISTEN EQUAL id_lst {
		for(lst_tmp=$3; lst_tmp; lst_tmp=lst_tmp->next) {
			if (add_listen_iface(	lst_tmp->addr_lst->name,
									lst_tmp->addr_lst->next,
									lst_tmp->port, lst_tmp->proto,
									lst_tmp->flags)!=0) {
				LOG(L_CRIT,  "ERROR: cfg. parser: failed to add listen"
								" address\n");
				break;
			}
		}
		free_socket_id_lst($3);
	}
	| LISTEN EQUAL  error { yyerror("ip address, interface name or"
									" hostname expected"); }
	| ALIAS EQUAL  id_lst {
		for(lst_tmp=$3; lst_tmp; lst_tmp=lst_tmp->next){
			add_alias(	lst_tmp->addr_lst->name,
						strlen(lst_tmp->addr_lst->name),
						lst_tmp->port, lst_tmp->proto);
			for (nl_tmp=lst_tmp->addr_lst->next; nl_tmp; nl_tmp=nl_tmp->next)
				add_alias(nl_tmp->name, strlen(nl_tmp->name),
							lst_tmp->port, lst_tmp->proto);
		}
		free_socket_id_lst($3);
	}
	| ALIAS  EQUAL error  { yyerror(" hostname expected"); }
	| SR_AUTO_ALIASES EQUAL NUMBER { sr_auto_aliases=$3; }
	| SR_AUTO_ALIASES EQUAL error  { yyerror("boolean value expected"); }
	| ADVERTISED_ADDRESS EQUAL listen_id {
		if ($3){
			default_global_address.s=$3;
			default_global_address.len=strlen($3);
		}
	}
	| ADVERTISED_ADDRESS EQUAL error {yyerror("ip address or hostname expected"); }
	| ADVERTISED_PORT EQUAL NUMBER {
		tmp=int2str($3, &i_tmp);
		if ((default_global_port.s=pkg_malloc(i_tmp))==0) {
			LOG(L_CRIT, "ERROR: cfg. parser: out of memory.\n");
			default_global_port.len=0;
		} else {
			default_global_port.len=i_tmp;
			memcpy(default_global_port.s, tmp, default_global_port.len);
		};
	}
	|ADVERTISED_PORT EQUAL error {yyerror("ip address or hostname expected"); }
	| DISABLE_CORE EQUAL NUMBER { disable_core_dump=$3; }
	| DISABLE_CORE EQUAL error { yyerror("boolean value expected"); }
	| OPEN_FD_LIMIT EQUAL NUMBER { open_files_limit=$3; }
	| OPEN_FD_LIMIT EQUAL error { yyerror("number expected"); }
	| SHM_FORCE_ALLOC EQUAL NUMBER { shm_force_alloc=$3; }
	| SHM_FORCE_ALLOC EQUAL error { yyerror("boolean value expected"); }
	| MLOCK_PAGES EQUAL NUMBER { mlock_pages=$3; }
	| MLOCK_PAGES EQUAL error { yyerror("boolean value expected"); }
	| REAL_TIME EQUAL NUMBER { real_time=$3; }
	| REAL_TIME EQUAL error { yyerror("boolean value expected"); }
	| RT_PRIO EQUAL NUMBER { rt_prio=$3; }
	| RT_PRIO EQUAL error { yyerror("boolean value expected"); }
	| RT_POLICY EQUAL NUMBER { rt_policy=$3; }
	| RT_POLICY EQUAL error { yyerror("boolean value expected"); }
	| RT_TIMER1_PRIO EQUAL NUMBER { rt_timer1_prio=$3; }
	| RT_TIMER1_PRIO EQUAL error { yyerror("boolean value expected"); }
	| RT_TIMER1_POLICY EQUAL NUMBER { rt_timer1_policy=$3; }
	| RT_TIMER1_POLICY EQUAL error { yyerror("boolean value expected"); }
	| RT_TIMER2_PRIO EQUAL NUMBER { rt_timer2_prio=$3; }
	| RT_TIMER2_PRIO EQUAL error { yyerror("boolean value expected"); }
	| RT_TIMER2_POLICY EQUAL NUMBER { rt_timer2_policy=$3; }
	| RT_TIMER2_POLICY EQUAL error { yyerror("boolean value expected"); }
	| MCAST_LOOPBACK EQUAL NUMBER {
		#ifdef USE_MCAST
			mcast_loopback=$3;
		#else
			warn("no multicast support compiled in");
		#endif
	}
	| MCAST_LOOPBACK EQUAL error { yyerror("boolean value expected"); }
	| MCAST_TTL EQUAL NUMBER {
		#ifdef USE_MCAST
			mcast_ttl=$3;
		#else
			warn("no multicast support compiled in");
		#endif
	}
	| MCAST_TTL EQUAL error { yyerror("number expected"); }
	| TOS EQUAL NUMBER { tos=$3; }
	| TOS EQUAL error { yyerror("number expected"); }
	| PMTU_DISCOVERY EQUAL NUMBER { pmtu_discovery=$3; }
	| PMTU_DISCOVERY error { yyerror("number expected"); }
	| KILL_TIMEOUT EQUAL NUMBER { ser_kill_timeout=$3; }
	| KILL_TIMEOUT EQUAL error { yyerror("number expected"); }
	| MAX_WLOOPS EQUAL NUMBER { default_core_cfg.max_while_loops=$3; }
	| MAX_WLOOPS EQUAL error { yyerror("number expected"); }
	| STUN_REFRESH_INTERVAL EQUAL NUMBER { IF_STUN(stun_refresh_interval=$3); }
	| STUN_REFRESH_INTERVAL EQUAL error{ yyerror("number expected"); }
	| STUN_ALLOW_STUN EQUAL NUMBER { IF_STUN(stun_allow_stun=$3); }
	| STUN_ALLOW_STUN EQUAL error{ yyerror("number expected"); }
	| STUN_ALLOW_FP EQUAL NUMBER { IF_STUN(stun_allow_fp=$3) ; }
	| STUN_ALLOW_FP EQUAL error{ yyerror("number expected"); }
    | SERVER_ID EQUAL NUMBER { server_id=$3; }
	| UDP_MTU EQUAL NUMBER { default_core_cfg.udp_mtu=$3; }
	| UDP_MTU EQUAL error { yyerror("number expected"); }
	| FORCE_RPORT EQUAL NUMBER 
		{ default_core_cfg.force_rport=$3; fix_global_req_flags(0, 0); }
	| FORCE_RPORT EQUAL error { yyerror("boolean value expected"); }
	| UDP_MTU_TRY_PROTO EQUAL proto
		{ default_core_cfg.udp_mtu_try_proto=$3; fix_global_req_flags(0, 0); }
	| UDP_MTU_TRY_PROTO EQUAL error
		{ yyerror("TCP, TLS, SCTP or UDP expected"); }
	| cfg_var
	| error EQUAL { yyerror("unknown config variable"); }
	;
	
cfg_var_id: ID 
	| DEFAULT { $$="default" ; } /*needed to allow default as cfg var. name*/
	;
	
cfg_var:
	cfg_var_id DOT cfg_var_id EQUAL NUMBER {
		if (cfg_declare_int($1, $3, $5, 0, 0, NULL)) {
			yyerror("variable cannot be declared");
		}
	}
	| cfg_var_id DOT cfg_var_id EQUAL STRING {
		if (cfg_declare_str($1, $3, $5, NULL)) {
			yyerror("variable cannot be declared");
		}
	}
	| cfg_var_id DOT cfg_var_id EQUAL NUMBER CFG_DESCRIPTION STRING {
		if (cfg_declare_int($1, $3, $5, 0, 0, $7)) {
			yyerror("variable cannot be declared");
		}
	}
	| cfg_var_id DOT cfg_var_id EQUAL STRING CFG_DESCRIPTION STRING {
		if (cfg_declare_str($1, $3, $5, $7)) {
			yyerror("variable cannot be declared");
		}
	}
	| cfg_var_id DOT cfg_var_id EQUAL error { 
		yyerror("number or string expected"); 
	}
	;

module_stm:
	LOADMODULE STRING {
		DBG("loading module %s\n", $2);
			if (load_module($2)!=0) {
				yyerror("failed to load module");
			}
	}
	| LOADMODULE error	{ yyerror("string expected"); }
	| LOADPATH STRING {
		DBG("loading modules under %s\n", $2);
		printf("loading modules under %s\n", $2);
		mods_dir = $2;
	}
	| LOADPATH error	{ yyerror("string expected"); }
	| LOADPATH EQUAL STRING {
		DBG("loading modules under %s\n", $3);
		printf("loading modules under %s\n", $3);
		mods_dir = $3;
	}
	| LOADPATH EQUAL error	{ yyerror("string expected"); }
	| MODPARAM LPAREN STRING COMMA STRING COMMA STRING RPAREN {
		if (set_mod_param_regex($3, $5, PARAM_STRING, $7) != 0) {
			 yyerror("Can't set module parameter");
		}
	}
        | MODPARAM LPAREN STRING COMMA STRING COMMA NUMBER RPAREN {
		if (set_mod_param_regex($3, $5, PARAM_INT, (void*)$7) != 0) {
			 yyerror("Can't set module parameter");
		}
	}
	| MODPARAM error { yyerror("Invalid arguments"); }
	;
ip:
	ipv4  { $$=$1; }
	| ipv6  { $$=$1; }
	;
ipv4:
	NUMBER DOT NUMBER DOT NUMBER DOT NUMBER {
		$$=pkg_malloc(sizeof(struct ip_addr));
		if ($$==0) {
			LOG(L_CRIT, "ERROR: cfg. parser: out of memory.\n");
		} else {
			memset($$, 0, sizeof(struct ip_addr));
			$$->af=AF_INET;
			$$->len=4;
			if (($1>255) || ($1<0) ||
				($3>255) || ($3<0) ||
				($5>255) || ($5<0) ||
				($7>255) || ($7<0)) {
				yyerror("invalid ipv4 address");
				$$->u.addr32[0]=0;
				/* $$=0; */
			} else {
				$$->u.addr[0]=$1;
				$$->u.addr[1]=$3;
				$$->u.addr[2]=$5;
				$$->u.addr[3]=$7;
				/*
				$$=htonl( ($1<<24)|
				($3<<16)| ($5<<8)|$7 );
				*/
			}
		}
	}
	;
ipv6addr:
	IPV6ADDR {
		$$=pkg_malloc(sizeof(struct ip_addr));
		if ($$==0) {
			LOG(L_CRIT, "ERROR: cfg. parser: out of memory.\n");
		} else {
		#ifdef USE_IPV6
			memset($$, 0, sizeof(struct ip_addr));
			$$->af=AF_INET6;
			$$->len=16;
			if (inet_pton(AF_INET6, $1, $$->u.addr)<=0) {
				yyerror("bad ipv6 address");
			}
		#else
			yyerror("ipv6 address & no ipv6 support compiled in");
			YYABORT;
		#endif
		}
	}
	;
ipv6:
	ipv6addr { $$=$1; }
	| LBRACK ipv6addr RBRACK {$$=$2; }
;


route_name:		NUMBER	{
					tmp=int2str($1, &i_tmp);
					if (($$=pkg_malloc(i_tmp+1))==0) {
						yyerror("out of  memory");
						YYABORT;
					} else {
						memcpy($$, tmp, i_tmp);
						$$[i_tmp]=0;
					}
						}
			|	ID		{ $$=$1; }
			|	STRING	{ $$=$1; }
;

route_stm:
	ROUTE LBRACE actions RBRACE { push($3, &main_rt.rlist[DEFAULT_RT]); }
	| ROUTE LBRACK route_name RBRACK LBRACE actions RBRACE {
		i_tmp=route_get(&main_rt, $3);
		if (i_tmp==-1){
			yyerror("internal error");
			YYABORT;
		}
		if (main_rt.rlist[i_tmp]){
			yyerror("duplicate route");
			YYABORT;
		}
		push($6, &main_rt.rlist[i_tmp]);
	}
	| ROUTE error { yyerror("invalid  route  statement"); }
	;
failure_route_stm:
	ROUTE_FAILURE LBRACE actions RBRACE {
									push($3, &failure_rt.rlist[DEFAULT_RT]);
										}
	| ROUTE_FAILURE LBRACK route_name RBRACK LBRACE actions RBRACE {
		i_tmp=route_get(&failure_rt, $3);
		if (i_tmp==-1){
			yyerror("internal error");
			YYABORT;
		}
		if (failure_rt.rlist[i_tmp]){
			yyerror("duplicate route");
			YYABORT;
		}
		push($6, &failure_rt.rlist[i_tmp]);
	}
	| ROUTE_FAILURE error { yyerror("invalid failure_route statement"); }
	;
onreply_route_stm:
	ROUTE_ONREPLY LBRACE actions RBRACE {
									push($3, &onreply_rt.rlist[DEFAULT_RT]);
										}
	| ROUTE_ONREPLY LBRACK route_name RBRACK LBRACE actions RBRACE {
		i_tmp=route_get(&onreply_rt, $3);
		if (i_tmp==-1){
			yyerror("internal error");
			YYABORT;
		}
		if (onreply_rt.rlist[i_tmp]){
			yyerror("duplicate route");
			YYABORT;
		}
		push($6, &onreply_rt.rlist[i_tmp]);
	}
	| ROUTE_ONREPLY error { yyerror("invalid onreply_route statement"); }
	;
branch_route_stm:
	ROUTE_BRANCH LBRACE actions RBRACE {
									push($3, &branch_rt.rlist[DEFAULT_RT]);
										}
	| ROUTE_BRANCH LBRACK route_name RBRACK LBRACE actions RBRACE {
		i_tmp=route_get(&branch_rt, $3);
		if (i_tmp==-1){
			yyerror("internal error");
			YYABORT;
		}
		if (branch_rt.rlist[i_tmp]){
			yyerror("duplicate route");
			YYABORT;
		}
		push($6, &branch_rt.rlist[i_tmp]);
	}
	| ROUTE_BRANCH error { yyerror("invalid branch_route statement"); }
	;
send_route_stm: ROUTE_SEND LBRACE actions RBRACE {
									push($3, &onsend_rt.rlist[DEFAULT_RT]);
												}
	| ROUTE_SEND LBRACK route_name RBRACK LBRACE actions RBRACE {
		i_tmp=route_get(&onsend_rt, $3);
		if (i_tmp==-1){
			yyerror("internal error");
			YYABORT;
		}
		if (onsend_rt.rlist[i_tmp]){
			yyerror("duplicate route");
			YYABORT;
		}
		push($6, &onsend_rt.rlist[i_tmp]);
	}
	| ROUTE_SEND error { yyerror("invalid onsend_route statement"); }
	;
event_route_stm: ROUTE_EVENT LBRACK EVENT_RT_NAME RBRACK LBRACE actions RBRACE {
		i_tmp=route_get(&event_rt, $3);
		if (i_tmp==-1){
			yyerror("internal error");
			YYABORT;
		}
		if (event_rt.rlist[i_tmp]){
			yyerror("duplicate route");
			YYABORT;
		}
		push($6, &event_rt.rlist[i_tmp]);
	}

	| ROUTE_EVENT error { yyerror("invalid event_route statement"); }
	;

/*exp:	rval_expr
		{
			if ($1==0){
				yyerror("invalid expression");
				$$=0;
			}else if (!rve_check_type((enum rval_type*)&i_tmp, $1, 0, 0 ,0)){
				yyerror("invalid expression");
				$$=0;
			}else if (i_tmp!=RV_INT && i_tmp!=RV_NONE){
				yyerror("invalid expression type, int expected\n");
				$$=0;
			}else
				$$=mk_elem(NO_OP, RVEXP_O, $1, 0, 0);
		}
	;
*/

/* exp elem operators */
equalop:
	EQUAL_T {$$=EQUAL_OP; }
	| DIFF	{$$=DIFF_OP; }
	| STREQ	{$$=EQUAL_OP; }  /* for expr. elems equiv. to EQUAL_T*/
	| STRDIFF {$$=DIFF_OP; } /* for expr. elems. equiv. to DIFF */
	;
cmpop:
	  GT	{$$=GT_OP; }
	| LT	{$$=LT_OP; }
	| GTE	{$$=GTE_OP; }
	| LTE	{$$=LTE_OP; }
	;
strop:
	equalop	{$$=$1; }
	| MATCH	{$$=MATCH_OP; }
	;


/* rve expr. operators */
rve_equalop:
	EQUAL_T {$$=RVE_EQ_OP; }
	| DIFF	{$$=RVE_DIFF_OP; }
	| INTEQ	{$$=RVE_IEQ_OP; }
	| INTDIFF {$$=RVE_IDIFF_OP; }
	| STREQ	{$$=RVE_STREQ_OP; }
	| STRDIFF {$$=RVE_STRDIFF_OP; }
	| MATCH	{$$=RVE_MATCH_OP; }
	;
rve_cmpop:
	  GT	{$$=RVE_GT_OP; }
	| LT	{$$=RVE_LT_OP; }
	| GTE	{$$=RVE_GTE_OP; }
	| LTE	{$$=RVE_LTE_OP; }
	;



/* boolean expression uri operands */
uri_type:
	URI		{$$=URI_O;}
	| FROM_URI	{$$=FROM_URI_O;}
	| TO_URI	{$$=TO_URI_O;}
	;


/* boolean expression integer operands, available only in the
  onsend route */
eint_op_onsend:
			SNDPORT		{ $$=SNDPORT_O; }
		|	TOPORT		{ $$=TOPORT_O; }
		|	SNDPROTO	{ $$=SNDPROTO_O; }
		|	SNDAF		{ $$=SNDAF_O; }
		;

/* boolean expression integer operands */
eint_op:	SRCPORT		{ $$=SRCPORT_O; }
		|	DSTPORT		{ $$=DSTPORT_O; }
		|	PROTO		{ $$=PROTO_O; }
		|	AF			{ $$=AF_O; }
		|	MSGLEN		{ $$=MSGLEN_O; }
		|	RETCODE		{ $$=RETCODE_O; }
		| eint_op_onsend
	;

/* boolean expression ip/ipnet operands */
eip_op_onsend:
			SNDIP		{ onsend_check("snd_ip"); $$=SNDIP_O; }
		|	TOIP		{ onsend_check("to_ip");  $$=TOIP_O; }
		;

eip_op:		SRCIP		{ $$=SRCIP_O; }
		|	DSTIP		{ $$=DSTIP_O; }
		| eip_op_onsend
		;



exp_elem:
	METHOD strop %prec EQUAL_T rval_expr
		{$$= mk_elem($2, METHOD_O, 0, RVE_ST, $3);}
	| METHOD strop %prec EQUAL_T ID
		{$$ = mk_elem($2, METHOD_O, 0, STRING_ST,$3); }
	| METHOD strop error { $$=0; yyerror("string expected"); }
	| METHOD error	
		{ $$=0; yyerror("invalid operator,== , !=, or =~ expected"); }
	| uri_type strop %prec EQUAL_T rval_expr
		{$$ = mk_elem($2, $1, 0, RVE_ST, $3); }
	| uri_type strop %prec EQUAL_T MYSELF
		{$$=mk_elem($2, $1, 0, MYSELF_ST, 0); }
	| uri_type strop %prec EQUAL_T error
		{ $$=0; yyerror("string or MYSELF expected"); }
	| uri_type error
		{ $$=0; yyerror("invalid operator, == , != or =~ expected"); }
	| eint_op cmpop %prec GT rval_expr { $$=mk_elem($2, $1, 0, RVE_ST, $3 ); }
	| eint_op equalop %prec EQUAL_T rval_expr 
		{ $$=mk_elem($2, $1, 0, RVE_ST, $3 ); }
	| eint_op cmpop error   { $$=0; yyerror("number expected"); }
	| eint_op equalop error { $$=0; yyerror("number expected"); }
	| eint_op error { $$=0; yyerror("==, !=, <,>, >= or <=  expected"); }
	| eip_op strop %prec EQUAL_T ipnet { $$=mk_elem($2, $1, 0, NET_ST, $3); }
	| eip_op strop %prec EQUAL_T rval_expr {
			s_tmp.s=0;
			$$=0;
			if (rve_is_constant($3)){
				i_tmp=rve_guess_type($3);
				if (i_tmp==RV_INT)
					yyerror("string expected");
				else if (i_tmp==RV_STR){
					if (((rval_tmp=rval_expr_eval(0, 0, $3))==0) ||
								(rval_get_str(0, 0, &s_tmp, rval_tmp, 0)<0)){
						rval_destroy(rval_tmp);
						yyerror("bad rvalue expression");
					}else{
						rval_destroy(rval_tmp);
					}
				}else{
					yyerror("BUG: unexpected dynamic type");
				}
			}else{
					warn("non constant rvalue in ip comparison");
			}
			if (s_tmp.s){
				ip_tmp=str2ip(&s_tmp);
			#ifdef USE_IPV6
				if (ip_tmp==0)
					ip_tmp=str2ip6(&s_tmp);
			#endif
				pkg_free(s_tmp.s);
				if (ip_tmp) {
					$$=mk_elem($2, $1, 0, NET_ST, 
								mk_net_bitlen(ip_tmp, ip_tmp->len*8) );
				} else {
					$$=mk_elem($2, $1, 0, RVE_ST, $3);
				}
			}else{
				$$=mk_elem($2, $1, 0, RVE_ST, $3);
			}
		}
	| eip_op strop %prec EQUAL_T host
		{ $$=mk_elem($2, $1, 0, STRING_ST, $3); }
	| eip_op strop %prec EQUAL_T MYSELF
		{ $$=mk_elem($2, $1, 0, MYSELF_ST, 0); }
	| eip_op strop %prec EQUAL_T error
		{ $$=0; yyerror( "ip address or hostname expected" ); }
	| eip_op error
		{ $$=0; yyerror("invalid operator, ==, != or =~ expected");}
	
	| MYSELF equalop %prec EQUAL_T uri_type
		{ $$=mk_elem($2, $3, 0, MYSELF_ST, 0); }
	| MYSELF equalop %prec EQUAL_T eip_op
		{ $$=mk_elem($2, $3, 0, MYSELF_ST, 0); }
	| MYSELF equalop %prec EQUAL_T error
		{ $$=0; yyerror(" URI, SRCIP or DSTIP expected"); }
	| MYSELF error	{ $$=0; yyerror ("invalid operator, == or != expected"); }
	;
/*
exp_elem2:
	rval_expr cmpop %prec GT rval_expr
		{ $$=mk_elem( $2, RVE_ST, $1, RVE_ST, $3);}
	|
	rval_expr equalop %prec EQUAL_T rval_expr
		{ $$=mk_elem( $2, RVE_ST, $1, RVE_ST, $3);}
	| rval_expr LOG_AND rval_expr
		{ $$=mk_exp_rve(LOGAND_OP, $1, $3);}
	| rval_expr LOG_OR rval_expr
		{ $$=mk_exp_rve(LOGOR_OP, $1, $3);}
;
*/

ipnet:
	ip SLASH ip	{ $$=mk_net($1, $3); }
	| ip SLASH NUMBER {
		if (($3<0) || ($3>$1->len*8)) {
			yyerror("invalid bit number in netmask");
			$$=0;
		} else {
			$$=mk_net_bitlen($1, $3);
		/*
			$$=mk_net($1, htonl( ($3)?~( (1<<(32-$3))-1 ):0 ) );
		*/
		}
	}
	| ip	{ $$=mk_net_bitlen($1, $1->len*8); }
	| ip SLASH error { $$=0; yyerror("netmask (eg:255.0.0.0 or 8) expected"); }
	;

host:
	ID { $$=$1; }
<<<<<<< HEAD
	| host DOT ID {
		$$=(char*)pkg_malloc(strlen($1)+1+strlen($3)+1);
		if ($$==0) {
			LOG(L_CRIT, "ERROR: cfg. parser: memory allocation failure while parsing host\n");
		} else {
			memcpy($$, $1, strlen($1));
			$$[strlen($1)]='.';
			memcpy($$+strlen($1)+1, $3, strlen($3));
			$$[strlen($1)+1+strlen($3)]=0;
		}
		pkg_free($1);
		pkg_free($3);
	}
	| host MINUS ID {
		$$=(char*)pkg_malloc(strlen($1)+1+strlen($3)+1);
		if ($$==0) {
			LOG(L_CRIT, "ERROR: cfg. parser: memory allocation failure while parsing host\n");
		} else {
			memcpy($$, $1, strlen($1));
			$$[strlen($1)]='-';
			memcpy($$+strlen($1)+1, $3, strlen($3));
			$$[strlen($1)+1+strlen($3)]=0;
=======
	| host host_sep ID {
		if ($1){
			$$=(char*)pkg_malloc(strlen($1)+1+strlen($3)+1);
			if ($$==0) {
				LOG(L_CRIT, "ERROR: cfg. parser: memory allocation"
							" failure while parsing host\n");
			} else {
				memcpy($$, $1, strlen($1));
				$$[strlen($1)]=*$2;
				memcpy($$+strlen($1)+1, $3, strlen($3));
				$$[strlen($1)+1+strlen($3)]=0;
			}
			pkg_free($1);
>>>>>>> f9276a5b
		}
	}
	| host DOT error { $$=0; pkg_free($1); yyerror("invalid hostname"); }
	;

host_if_id: ID
		| NUM_ID
		| NUMBER { $$=yy_number_str /* text version */; }
		;

host_or_if:
	host_if_id { $$=$1; }
	| host_or_if host_sep host_if_id {
		if ($1){
			$$=(char*)pkg_malloc(strlen($1)+1+strlen($3)+1);
			if ($$==0) {
				LOG(L_CRIT, "ERROR: cfg. parser: memory allocation"
							" failure while parsing host/interface name\n");
			} else {
				memcpy($$, $1, strlen($1));
				$$[strlen($1)]=*$2;
				memcpy($$+strlen($1)+1, $3, strlen($3));
				$$[strlen($1)+1+strlen($3)]=0;
			}
			pkg_free($1);
		}
	}
	| host_or_if host_sep error { $$=0; pkg_free($1);
								yyerror("invalid host or interface name"); }
	;


/* filtered cmd */
fcmd:
	cmd {
		/* check if allowed */
		if ($1 && rt==ONSEND_ROUTE) {
			switch($1->type) {
				case DROP_T:
				case SEND_T:
				case SEND_TCP_T:
				case LOG_T:
				case SETFLAG_T:
				case RESETFLAG_T:
				case ISFLAGSET_T:
				case IF_T:
				case MODULE_T:
					$$=$1;
					break;
				default:
					$$=0;
					yyerror("command not allowed in onsend_route\n");
			}
		} else {
			$$=$1;
		}
	}
	;
/*
exp_stm:
	fcmd	{ $$=$1; }
	| if_cmd	{ $$=$1; }
	| assign_action { $$ = $1; }
	| LBRACE actions RBRACE	{ $$=$2; }
	;
*/
stm:
	action	{ $$=$1; }
	| LBRACE actions RBRACE	{ $$=$2; }
	;
actions:
	actions action	{$$=append_action($1, $2); }
	| action	{$$=$1;}
	| actions error { $$=0; yyerror("bad command"); }
	;
action:
	fcmd SEMICOLON {$$=$1;}
	| if_cmd {$$=$1;}
	| switch_cmd {$$=$1;}
	| while_cmd { $$=$1; }
	| ret_cmd SEMICOLON { $$=$1; }
	| assign_action SEMICOLON {$$=$1;}
	| SEMICOLON /* null action */ {$$=0;}
	| fcmd error { $$=0; yyerror("bad command: missing ';'?"); }
	;
if_cmd:
	IF rval_expr stm	{
		if ($2 && rval_expr_int_check($2)>=0){
			warn_ct_rve($2, "if");
			$$=mk_action( IF_T, 3, RVE_ST, $2, ACTIONS_ST, $3, NOSUBTYPE, 0);
		}else
			YYERROR;
	}
	| IF rval_expr stm ELSE stm	{ 
		if ($2 && rval_expr_int_check($2)>=0){
			warn_ct_rve($2, "if");
			$$=mk_action( IF_T, 3, RVE_ST, $2, ACTIONS_ST, $3, ACTIONS_ST, $5);
		}else
			YYERROR;
	}
	;

ct_rval: rval_expr {
			$$=0;
			if (!rve_is_constant($1)){
				yyerror("constant expected");
			/*
			} else if (!rve_check_type((enum rval_type*)&i_tmp, $1, 0, 0 ,0)){
				yyerror("invalid expression (bad type)");
			}else if (i_tmp!=RV_INT){
				yyerror("invalid expression type, int expected\n");
			*/
			}else
				$$=$1;
		}
;
single_case:
	CASE ct_rval COLON actions {
		$$=0;
		if ($2==0) yyerror ("bad case label");
		else if ((($$=mk_case_stm($2, 0, $4, &i_tmp))==0) && (i_tmp==-10)){
				YYABORT;
		}
	}
| CASE SLASH ct_rval COLON actions {
		$$=0;
		if ($3==0) yyerror ("bad case label");
		else if ((($$=mk_case_stm($3, 1, $5, &i_tmp))==0) && (i_tmp==-10)){
				YYABORT;
		}
	}
	| CASE ct_rval COLON {
		$$=0;
		if ($2==0) yyerror ("bad case label");
		else if ((($$=mk_case_stm($2, 0, 0, &i_tmp))==0) && (i_tmp==-10)){
				YYABORT;
		}
	}
	| CASE SLASH ct_rval COLON {
		$$=0;
		if ($3==0) yyerror ("bad case label");
		else if ((($$=mk_case_stm($3, 1, 0, &i_tmp))==0) && (i_tmp==-10)){
				YYABORT;
		}
	}
	| DEFAULT COLON actions {
		if ((($$=mk_case_stm(0, 0, $3, &i_tmp))==0) && (i_tmp=-10)){
				YYABORT;
		}
	}
	| DEFAULT COLON {
		if ((($$=mk_case_stm(0, 0, 0, &i_tmp))==0) && (i_tmp==-10)){
				YYABORT;
		}
	}
	| CASE error { $$=0; yyerror("bad case label"); }
	| CASE ct_rval COLON error { $$=0; yyerror ("bad case body"); }
;
case_stms:
	case_stms single_case {
		$$=$1;
		if ($2==0) yyerror ("bad case");
		if ($$){
			*($$->append)=$2;
			if (*($$->append)!=0)
				$$->append=&((*($$->append))->next);
		}
	}
	| single_case {
		$$=$1;
		if ($1==0) yyerror ("bad case");
		else $$->append=&($$->next);
	}
;
switch_cmd:
	  SWITCH rval_expr LBRACE case_stms RBRACE { 
		$$=0;
		if ($2==0){
			yyerror("bad expression in switch(...)");
			YYERROR;
		}else if ($4==0){
			yyerror ("bad switch body");
			YYERROR;
		}else if (case_check_default($4)!=0){
			yyerror_at(&$2->fpos, "bad switch(): too many "
							"\"default:\" labels\n");
			YYERROR;
		}else if (case_check_type($4)!=0){
			yyerror_at(&$2->fpos, "bad switch(): mixed integer and"
							" string/RE cases not allowed\n");
			YYERROR;
		}else{
			$$=mk_action(SWITCH_T, 2, RVE_ST, $2, CASE_ST, $4);
			if ($$==0) {
				yyerror("internal error");
				YYABORT;
			}
		}
	}
	| SWITCH rval_expr LBRACE RBRACE {
		$$=0;
		warn("empty switch()");
		if ($2==0){
			yyerror("bad expression in switch(...)");
			YYERROR;
		}else{
			/* it might have sideffects, so leave it for the optimizer */
			$$=mk_action(SWITCH_T, 2, RVE_ST, $2, CASE_ST, 0);
			if ($$==0) {
				yyerror("internal error");
				YYABORT;
			}
		}
	}
	| SWITCH error { $$=0; yyerror ("bad expression in switch(...)"); }
	| SWITCH rval_expr LBRACE error RBRACE 
		{$$=0; yyerror ("bad switch body"); }
;

while_cmd:
	WHILE rval_expr stm {
		if ($2 && rval_expr_int_check($2)>=0){
			warn_ct_rve($2, "while");
			$$=mk_action( WHILE_T, 2, RVE_ST, $2, ACTIONS_ST, $3);
		}else{
			yyerror_at(&$2->fpos, "bad while(...) expression");
			YYERROR;
		}
	}
;

/* class_id:
	LBRACK ATTR_USER RBRACK { $$ = AVP_CLASS_USER; }
	| LBRACK ATTR_DOMAIN RBRACK { $$ = AVP_CLASS_DOMAIN; }
	| LBRACK ATTR_GLOBAL RBRACK { $$ = AVP_CLASS_GLOBAL; }
	;
*/
select_param:
	ID {
		if (sel.n >= MAX_SELECT_PARAMS-1) {
			yyerror("Select identifier too long\n");
		}
		sel.params[sel.n].type = SEL_PARAM_STR;
		sel.params[sel.n].v.s.s = $1;
		sel.params[sel.n].v.s.len = strlen($1);
		sel.n++;
	}
	| ID LBRACK intno RBRACK {
		if (sel.n >= MAX_SELECT_PARAMS-2) {
			yyerror("Select identifier too long\n");
		}
		sel.params[sel.n].type = SEL_PARAM_STR;
		sel.params[sel.n].v.s.s = $1;
		sel.params[sel.n].v.s.len = strlen($1);
		sel.n++;
		sel.params[sel.n].type = SEL_PARAM_INT;
		sel.params[sel.n].v.i = $3;
		sel.n++;
	}
	| ID LBRACK STRING RBRACK {
		if (sel.n >= MAX_SELECT_PARAMS-2) {
			yyerror("Select identifier too long\n");
		}
		sel.params[sel.n].type = SEL_PARAM_STR;
		sel.params[sel.n].v.s.s = $1;
		sel.params[sel.n].v.s.len = strlen($1);
		sel.n++;
		sel.params[sel.n].type = SEL_PARAM_STR;
		sel.params[sel.n].v.s.s = $3;
		sel.params[sel.n].v.s.len = strlen($3);
		sel.n++;
	}
	;
select_params:
	select_params DOT select_param
	| select_param
	;
select_id:
	SELECT_MARK { sel.n = 0; sel.f[0] = 0; } select_params {
		sel_ptr = (select_t*)pkg_malloc(sizeof(select_t));
		if (!sel_ptr) {
			yyerror("No memory left to allocate select structure\n");
		}
		memcpy(sel_ptr, &sel, sizeof(select_t));
		$$ = sel_ptr;
	}
	;
attr_class_spec:
	ATTR_FROM { s_attr->type |= AVP_TRACK_FROM; }
	| ATTR_TO { s_attr->type |= AVP_TRACK_TO; }
        | ATTR_FROMURI { s_attr->type |= AVP_TRACK_FROM | AVP_CLASS_URI; }
        | ATTR_TOURI { s_attr->type |= AVP_TRACK_TO | AVP_CLASS_URI; }
	| ATTR_FROMUSER { s_attr->type |= AVP_TRACK_FROM | AVP_CLASS_USER; }
	| ATTR_TOUSER { s_attr->type |= AVP_TRACK_TO | AVP_CLASS_USER; }
	| ATTR_FROMDOMAIN { s_attr->type |= AVP_TRACK_FROM | AVP_CLASS_DOMAIN; }
	| ATTR_TODOMAIN { s_attr->type |= AVP_TRACK_TO | AVP_CLASS_DOMAIN; }
	| ATTR_GLOBAL { s_attr->type |= AVP_TRACK_ALL | AVP_CLASS_GLOBAL; }
	;
attr_name_spec:
	ID { s_attr->type |= AVP_NAME_STR; s_attr->name.s.s = $1; s_attr->name.s.len = strlen ($1); }
	;
attr_spec:
	attr_name_spec
	| attr_class_spec DOT attr_name_spec
	;
attr_mark:
	ATTR_MARK {
		s_attr = (struct avp_spec*)pkg_malloc(sizeof(struct avp_spec));
		if (!s_attr) { yyerror("No memory left"); YYABORT; }
		else s_attr->type = 0;
	}
	;
attr_id:
	attr_mark attr_spec { $$ = s_attr; }
	;
attr_id_num_idx:
	attr_mark attr_spec LBRACK intno RBRACK {
		s_attr->type|= (AVP_NAME_STR | ($4<0?AVP_INDEX_BACKWARD:AVP_INDEX_FORWARD));
		s_attr->index = ($4<0?-$4:$4);
		$$ = s_attr;
	}
	;
attr_id_no_idx:
	attr_mark attr_spec LBRACK RBRACK {
		s_attr->type|= AVP_INDEX_ALL;
		$$ = s_attr;
	}
	;
attr_id_ass:
	attr_id
	| attr_id_no_idx
	;
/*
attr_id_val:
	attr_id
	| attr_id_num_idx
	;
*/
attr_id_any:
	attr_id
	| attr_id_no_idx
	| attr_id_num_idx
;
attr_id_any_str:
	attr_id
	| avp_pvar {
		if ($1->type==LV_AVP){
			s_attr = pkg_malloc(sizeof(struct avp_spec));
			if (!s_attr) { yyerror("No memory left"); YYABORT; }
			else{
				*s_attr=$1->lv.avps;
			}
		}else
			$$=0; /* not an avp, a pvar */
		pkg_free($1);
	}
	| STRING {
		avp_spec_t *avp_spec;
		str s;
		int type, idx;
		avp_spec = pkg_malloc(sizeof(*avp_spec));
		if (!avp_spec) {
			yyerror("Not enough memory");
			YYABORT;
		}
		s.s = $1;
		if (s.s[0] == '$')
			s.s++;
		s.len = strlen(s.s);
		if (parse_avp_name(&s, &type, &avp_spec->name, &idx)) {
			yyerror("error when parsing AVP");
			pkg_free(avp_spec);
			YYABORT;
		}
		avp_spec->type = type;
		avp_spec->index = idx;
		$$ = avp_spec;
	}
	;

pvar:	PVAR {
			pv_spec=pkg_malloc(sizeof(*pv_spec));
			if (!pv_spec) {
				yyerror("Not enough memory");
				YYABORT;
			}
			memset(pv_spec, 0, sizeof(*pv_spec));
			s_tmp.s=$1; s_tmp.len=strlen($1);
			if (pv_parse_spec(&s_tmp, pv_spec)==0){
				yyerror("unknown script pseudo variable");
				pkg_free(pv_spec);
				pv_spec=0;
				YYABORT;
			}
			$$=pv_spec;
		}
	;

avp_pvar:	AVP_OR_PVAR {
				lval_tmp=pkg_malloc(sizeof(*lval_tmp));
				if (!lval_tmp) {
					yyerror("Not enough memory");
					YYABORT;
				}
				memset(lval_tmp, 0, sizeof(*lval_tmp));
				s_tmp.s=$1; s_tmp.len=strlen(s_tmp.s);
				if (pv_parse_spec2(&s_tmp, &lval_tmp->lv.pvs, 1)==0){
					/* not a pvar, try avps */
					lval_tmp->lv.avps.type|= AVP_NAME_STR;
					lval_tmp->lv.avps.name.s.s = s_tmp.s+1;
					lval_tmp->lv.avps.name.s.len = s_tmp.len-1;
					lval_tmp->type=LV_AVP;
				}else{
					lval_tmp->type=LV_PVAR;
				}
				$$ = lval_tmp;
				DBG("parsed ambigous avp/pvar \"%.*s\" to %d\n",
							s_tmp.len, s_tmp.s, lval_tmp->type);
			}
	;


/*
assign_op:
	ADDEQ { $$ = ADD_T; }
	| EQUAL { $$ = ASSIGN_T; }
	;
*/
assign_op:
	EQUAL { $$ = ASSIGN_T; }
	;


lval: attr_id_ass {
					lval_tmp=pkg_malloc(sizeof(*lval_tmp));
					if (!lval_tmp) {
						yyerror("Not enough memory");
						YYABORT;
					}
					lval_tmp->type=LV_AVP; lval_tmp->lv.avps=*$1;
					pkg_free($1); /* free the avp spec we just copied */
					$$=lval_tmp;
				}
	| pvar        {
					if (!pv_is_w($1))
						yyerror("read only pvar in assignment left side");
					if ($1->trans!=0)
						yyerror("pvar with transformations in assignment"
								" left side");
					lval_tmp=pkg_malloc(sizeof(*lval_tmp));
					if (!lval_tmp) {
						yyerror("Not enough memory");
						YYABORT;
					}
					lval_tmp->type=LV_PVAR; lval_tmp->lv.pvs=*($1);
					pkg_free($1); /* free the pvar spec we just copied */
					$$=lval_tmp;
				}
	| avp_pvar    {
					if (($1)->type==LV_PVAR){
						if (!pv_is_w(&($1)->lv.pvs))
							yyerror("read only pvar in assignment left side");
						if ($1->lv.pvs.trans!=0)
							yyerror("pvar with transformations in assignment"
									" left side");
					}
					$$=$1;
				}
	;

rval: intno			{$$=mk_rve_rval(RV_INT, (void*)$1); }
	| STRING			{	s_tmp.s=$1; s_tmp.len=strlen($1);
							$$=mk_rve_rval(RV_STR, &s_tmp); }
	| attr_id_any		{$$=mk_rve_rval(RV_AVP, $1); pkg_free($1); }
	| pvar				{$$=mk_rve_rval(RV_PVAR, $1); pkg_free($1); }
	| avp_pvar			{
							switch($1->type){
								case LV_AVP:
									$$=mk_rve_rval(RV_AVP, &$1->lv.avps);
									break;
								case LV_PVAR:
									$$=mk_rve_rval(RV_PVAR, &$1->lv.pvs);
									break;
								default:
									yyerror("BUG: invalid lvalue type ");
									YYABORT;
							}
							pkg_free($1); /* not needed anymore */
						}
	| select_id			{$$=mk_rve_rval(RV_SEL, $1); pkg_free($1); }
	| fcmd				{$$=mk_rve_rval(RV_ACTION_ST, $1); }
	| exp_elem { $$=mk_rve_rval(RV_BEXPR, $1); }
	| LBRACE actions RBRACE	{$$=mk_rve_rval(RV_ACTION_ST, $2); }
	| LBRACE error RBRACE	{ $$=0; yyerror("bad command block"); }
	| LPAREN assign_action RPAREN	{$$=mk_rve_rval(RV_ACTION_ST, $2); }
	| LPAREN error RPAREN	{ $$=0; yyerror("bad expression"); }
	;


rve_un_op: NOT	{ $$=RVE_LNOT_OP; }
		|  MINUS %prec NOT	{ $$=RVE_UMINUS_OP; } 
		/* TODO: RVE_BOOL_OP, RVE_NOT_OP? */
	;

/*
rve_op:		PLUS		{ $$=RVE_PLUS_OP; }
		|	MINUS		{ $$=RVE_MINUS_OP; }
		|	STAR		{ $$=RVE_MUL_OP; }
		|	SLASH		{ $$=RVE_DIV_OP; }
		|	MODULO		{ $$=RVE_MOD_OP; }
	;
*/

rval_expr: rval						{ $$=$1;
										if ($$==0){
											/*yyerror("out of memory\n");*/
											YYERROR;
										}
									}
		| rve_un_op %prec NOT rval_expr	{$$=mk_rve1($1, $2); }
		| INTCAST rval_expr				{$$=mk_rve1(RVE_INT_OP, $2); }
		| STRCAST rval_expr				{$$=mk_rve1(RVE_STR_OP, $2); }
		| rval_expr PLUS rval_expr		{$$=mk_rve2(RVE_PLUS_OP, $1, $3); }
		| rval_expr MINUS rval_expr		{$$=mk_rve2(RVE_MINUS_OP, $1, $3); }
		| rval_expr STAR rval_expr		{$$=mk_rve2(RVE_MUL_OP, $1, $3); }
		| rval_expr SLASH rval_expr		{$$=mk_rve2(RVE_DIV_OP, $1, $3); }
		| rval_expr MODULO rval_expr	{$$=mk_rve2(RVE_MOD_OP, $1, $3); }
		| rval_expr BIN_OR rval_expr	{$$=mk_rve2(RVE_BOR_OP, $1,  $3); }
		| rval_expr BIN_AND rval_expr	{$$=mk_rve2(RVE_BAND_OP, $1,  $3);}
		| rval_expr rve_cmpop %prec GT rval_expr { $$=mk_rve2( $2, $1, $3);}
		| rval_expr rve_equalop %prec EQUAL_T rval_expr
			{ $$=mk_rve2( $2, $1, $3);}
		| rval_expr LOG_AND rval_expr	{ $$=mk_rve2(RVE_LAND_OP, $1, $3);}
		| rval_expr LOG_OR rval_expr	{ $$=mk_rve2(RVE_LOR_OP, $1, $3);}
		| LPAREN rval_expr RPAREN		{ $$=$2;}
		| STRLEN LPAREN rval_expr RPAREN { $$=mk_rve1(RVE_STRLEN_OP, $3);}
		| STREMPTY LPAREN rval_expr RPAREN {$$=mk_rve1(RVE_STREMPTY_OP, $3);}
		| DEFINED rval_expr				{ $$=mk_rve1(RVE_DEFINED_OP, $2);}
		| rve_un_op %prec NOT error		{ $$=0; yyerror("bad expression"); }
		| INTCAST error					{ $$=0; yyerror("bad expression"); }
		| STRCAST error					{ $$=0; yyerror("bad expression"); }
		| rval_expr PLUS error			{ $$=0; yyerror("bad expression"); }
		| rval_expr MINUS error			{ $$=0; yyerror("bad expression"); }
		| rval_expr STAR error			{ $$=0; yyerror("bad expression"); }
		| rval_expr SLASH error			{ $$=0; yyerror("bad expression"); }
		| rval_expr MODULO error			{ $$=0; yyerror("bad expression"); }
		| rval_expr BIN_OR error		{ $$=0; yyerror("bad expression"); }
		| rval_expr BIN_AND error		{ $$=0; yyerror("bad expression"); }
		| rval_expr rve_cmpop %prec GT error
			{ $$=0; yyerror("bad expression"); }
		| rval_expr rve_equalop %prec EQUAL_T error
			{ $$=0; yyerror("bad expression"); }
		| rval_expr LOG_AND error		{ $$=0; yyerror("bad expression"); }
		| rval_expr LOG_OR error		{ $$=0; yyerror("bad expression"); }
		| STRLEN LPAREN error RPAREN	{ $$=0; yyerror("bad expression"); }
		| STREMPTY LPAREN error RPAREN	{ $$=0; yyerror("bad expression"); }
		| DEFINED error					{ $$=0; yyerror("bad expression"); }
		;

assign_action: lval assign_op  rval_expr	{ $$=mk_action($2, 2, LVAL_ST, $1, 
														 	  RVE_ST, $3);
										}
	;

/*
assign_action:
	attr_id_ass assign_op STRING  { $$=mk_action($2, 2, AVP_ST, $1, STRING_ST, $3); }
	| attr_id_ass assign_op NUMBER  { $$=mk_action($2, 2, AVP_ST, $1, NUMBER_ST, (void*)$3); }
	| attr_id_ass assign_op fcmd    { $$=mk_action($2, 2, AVP_ST, $1, ACTION_ST, $3); }
	| attr_id_ass assign_op attr_id_any { $$=mk_action($2, 2, AVP_ST, $1, AVP_ST, $3); }
	| attr_id_ass assign_op select_id { $$=mk_action($2, 2, AVP_ST, (void*)$1, SELECT_ST, (void*)$3); }
	| attr_id_ass assign_op LPAREN exp RPAREN { $$ = mk_action($2, 2, AVP_ST, $1, EXPR_ST, $4); }
	;
*/

avpflag_oper:
	SETAVPFLAG { $$ = 1; }
	| RESETAVPFLAG { $$ = 0; }
	| ISAVPFLAGSET { $$ = -1; }
	;
cmd:
	FORWARD LPAREN host RPAREN	{ $$=mk_action(	FORWARD_T, 2, STRING_ST, $3, NUMBER_ST, 0); }
	| FORWARD LPAREN STRING RPAREN	{ $$=mk_action(	FORWARD_T, 2, STRING_ST, $3, NUMBER_ST, 0); }
	| FORWARD LPAREN ip RPAREN	{ $$=mk_action(	FORWARD_T, 2, IP_ST, (void*)$3, NUMBER_ST, 0); }
	| FORWARD LPAREN host COMMA NUMBER RPAREN { $$=mk_action(FORWARD_T, 2, STRING_ST, $3, NUMBER_ST, (void*)$5); }
	| FORWARD LPAREN STRING COMMA NUMBER RPAREN {$$=mk_action(FORWARD_T, 2, STRING_ST, $3, NUMBER_ST, (void*)$5); }
	| FORWARD LPAREN ip COMMA NUMBER RPAREN { $$=mk_action(FORWARD_T, 2, IP_ST, (void*)$3, NUMBER_ST, (void*)$5); }
	| FORWARD LPAREN URIHOST COMMA URIPORT RPAREN { $$=mk_action(FORWARD_T, 2, URIHOST_ST, 0, URIPORT_ST, 0); }
	| FORWARD LPAREN URIHOST COMMA NUMBER RPAREN {$$=mk_action(FORWARD_T, 2, URIHOST_ST, 0, NUMBER_ST, (void*)$5); }
	| FORWARD LPAREN URIHOST RPAREN { $$=mk_action(FORWARD_T, 2, URIHOST_ST, 0, NUMBER_ST, 0); }
	| FORWARD error { $$=0; yyerror("missing '(' or ')' ?"); }
	| FORWARD LPAREN error RPAREN { $$=0; yyerror("bad forward argument"); }
	| FORWARD_UDP LPAREN host RPAREN	{ $$=mk_action(FORWARD_UDP_T, 2, STRING_ST, $3, NUMBER_ST, 0); }
	| FORWARD_UDP LPAREN STRING RPAREN	{ $$=mk_action(FORWARD_UDP_T, 2, STRING_ST, $3, NUMBER_ST, 0); }
	| FORWARD_UDP LPAREN ip RPAREN	{ $$=mk_action(FORWARD_UDP_T, 2, IP_ST, (void*)$3, NUMBER_ST, 0); }
	| FORWARD_UDP LPAREN host COMMA NUMBER RPAREN { $$=mk_action(FORWARD_UDP_T, 2, STRING_ST, $3, NUMBER_ST, (void*)$5); }
	| FORWARD_UDP LPAREN STRING COMMA NUMBER RPAREN {$$=mk_action(FORWARD_UDP_T, 2, STRING_ST, $3, NUMBER_ST, (void*)$5); }
	| FORWARD_UDP LPAREN ip COMMA NUMBER RPAREN { $$=mk_action(FORWARD_UDP_T, 2, IP_ST, (void*)$3, NUMBER_ST, (void*)$5); }
	| FORWARD_UDP LPAREN URIHOST COMMA URIPORT RPAREN {$$=mk_action(FORWARD_UDP_T, 2, URIHOST_ST, 0, URIPORT_ST, 0); }
	| FORWARD_UDP LPAREN URIHOST COMMA NUMBER RPAREN { $$=mk_action(FORWARD_UDP_T, 2, URIHOST_ST, 0, NUMBER_ST, (void*)$5); }
	| FORWARD_UDP LPAREN URIHOST RPAREN { $$=mk_action(FORWARD_UDP_T, 2, URIHOST_ST, 0, NUMBER_ST, 0); }
	| FORWARD_UDP error { $$=0; yyerror("missing '(' or ')' ?"); }
	| FORWARD_UDP LPAREN error RPAREN { $$=0; yyerror("bad forward_udp argument"); }
	| FORWARD_TCP LPAREN host RPAREN	{ $$=mk_action(FORWARD_TCP_T, 2, STRING_ST, $3, NUMBER_ST, 0); }
	| FORWARD_TCP LPAREN STRING RPAREN	{ $$=mk_action(FORWARD_TCP_T, 2, STRING_ST, $3, NUMBER_ST, 0); }
	| FORWARD_TCP LPAREN ip RPAREN	{ $$=mk_action(FORWARD_TCP_T, 2, IP_ST, (void*)$3, NUMBER_ST, 0); }
	| FORWARD_TCP LPAREN host COMMA NUMBER RPAREN { $$=mk_action(FORWARD_TCP_T, 2, STRING_ST, $3, NUMBER_ST, (void*)$5); }
	| FORWARD_TCP LPAREN STRING COMMA NUMBER RPAREN {$$=mk_action(FORWARD_TCP_T, 2, STRING_ST, $3, NUMBER_ST, (void*)$5); }
	| FORWARD_TCP LPAREN ip COMMA NUMBER RPAREN { $$=mk_action(FORWARD_TCP_T, 2, IP_ST, (void*)$3, NUMBER_ST, (void*)$5); }
	| FORWARD_TCP LPAREN URIHOST COMMA URIPORT RPAREN {$$=mk_action(FORWARD_TCP_T, 2, URIHOST_ST, 0, URIPORT_ST, 0); }
	| FORWARD_TCP LPAREN URIHOST COMMA NUMBER RPAREN { $$=mk_action(FORWARD_TCP_T, 2, URIHOST_ST, 0, NUMBER_ST, (void*)$5); }
	| FORWARD_TCP LPAREN URIHOST RPAREN { $$=mk_action(FORWARD_TCP_T, 2, URIHOST_ST, 0, NUMBER_ST, 0); }
	| FORWARD_TCP error { $$=0; yyerror("missing '(' or ')' ?"); }
	| FORWARD_TCP LPAREN error RPAREN { $$=0; yyerror("bad forward_tcp argument"); }
	| FORWARD_TLS LPAREN host RPAREN {
		#ifdef USE_TLS
			$$=mk_action(FORWARD_TLS_T, 2, STRING_ST, $3, NUMBER_ST, 0);
		#else
			$$=0;
			yyerror("tls support not compiled in");
		#endif
	}
	| FORWARD_TLS LPAREN STRING RPAREN {
		#ifdef USE_TLS
			$$=mk_action(FORWARD_TLS_T, 2, STRING_ST, $3, NUMBER_ST, 0);
		#else
			$$=0;
			yyerror("tls support not compiled in");
		#endif
	}
	| FORWARD_TLS LPAREN ip RPAREN	{
		#ifdef USE_TLS
			$$=mk_action(FORWARD_TLS_T, 2, IP_ST, (void*)$3, NUMBER_ST, 0);
		#else
			$$=0;
			yyerror("tls support not compiled in");
		#endif
	}
	| FORWARD_TLS LPAREN host COMMA NUMBER RPAREN {
		#ifdef USE_TLS
			$$=mk_action(FORWARD_TLS_T, 2, STRING_ST, $3, NUMBER_ST, (void*)$5);
		#else
			$$=0;
			yyerror("tls support not compiled in");
		#endif
	}
	| FORWARD_TLS LPAREN STRING COMMA NUMBER RPAREN {
		#ifdef USE_TLS
			$$=mk_action(FORWARD_TLS_T, 2, STRING_ST, $3, NUMBER_ST, (void*)$5);
		#else
			$$=0;
			yyerror("tls support not compiled in");
		#endif
	}
	| FORWARD_TLS LPAREN ip COMMA NUMBER RPAREN {
		#ifdef USE_TLS
			$$=mk_action(FORWARD_TLS_T, 2, IP_ST, (void*)$3, NUMBER_ST, (void*)$5);
		#else
			$$=0;
			yyerror("tls support not compiled in");
		#endif
					}
	| FORWARD_TLS LPAREN URIHOST COMMA URIPORT RPAREN {
		#ifdef USE_TLS
			$$=mk_action(FORWARD_TLS_T, 2, URIHOST_ST, 0, URIPORT_ST, 0);
		#else
			$$=0;
			yyerror("tls support not compiled in");
		#endif
	}
	| FORWARD_TLS LPAREN URIHOST COMMA NUMBER RPAREN {
		#ifdef USE_TLS
			$$=mk_action(FORWARD_TLS_T, 2, URIHOST_ST, 0, NUMBER_ST, (void*)$5);
		#else
			$$=0;
			yyerror("tls support not compiled in");
		#endif
	}
	| FORWARD_TLS LPAREN URIHOST RPAREN {
		#ifdef USE_TLS
			$$=mk_action(FORWARD_TLS_T, 2, URIHOST_ST, 0, NUMBER_ST, 0);
		#else
			$$=0;
			yyerror("tls support not compiled in");
		#endif
	}
	| FORWARD_TLS error { $$=0; yyerror("missing '(' or ')' ?"); }
	| FORWARD_TLS LPAREN error RPAREN { $$=0; 
									yyerror("bad forward_tls argument"); }
	| FORWARD_SCTP LPAREN host RPAREN {
		#ifdef USE_SCTP
			$$=mk_action(FORWARD_SCTP_T, 2, STRING_ST, $3, NUMBER_ST, 0);
		#else
			$$=0;
			yyerror("sctp support not compiled in");
		#endif
	}
	| FORWARD_SCTP LPAREN STRING RPAREN {
		#ifdef USE_SCTP
			$$=mk_action(FORWARD_SCTP_T, 2, STRING_ST, $3, NUMBER_ST, 0);
		#else
			$$=0;
			yyerror("sctp support not compiled in");
		#endif
	}
	| FORWARD_SCTP LPAREN ip RPAREN	{
		#ifdef USE_SCTP
			$$=mk_action(FORWARD_SCTP_T, 2, IP_ST, (void*)$3, NUMBER_ST, 0);
		#else
			$$=0;
			yyerror("sctp support not compiled in");
		#endif
	}
	| FORWARD_SCTP LPAREN host COMMA NUMBER RPAREN {
		#ifdef USE_SCTP
			$$=mk_action(FORWARD_SCTP_T, 2, STRING_ST, $3, NUMBER_ST,
							(void*)$5);
		#else
			$$=0;
			yyerror("sctp support not compiled in");
		#endif
	}
	| FORWARD_SCTP LPAREN STRING COMMA NUMBER RPAREN {
		#ifdef USE_SCTP
			$$=mk_action(FORWARD_SCTP_T, 2, STRING_ST, $3, NUMBER_ST,
							(void*)$5);
		#else
			$$=0;
			yyerror("sctp support not compiled in");
		#endif
	}
	| FORWARD_SCTP LPAREN ip COMMA NUMBER RPAREN {
		#ifdef USE_SCTP
			$$=mk_action(FORWARD_SCTP_T, 2, IP_ST, (void*)$3, NUMBER_ST, 
							(void*)$5);
		#else
			$$=0;
			yyerror("sctp support not compiled in");
		#endif
					}
	| FORWARD_SCTP LPAREN URIHOST COMMA URIPORT RPAREN {
		#ifdef USE_SCTP
			$$=mk_action(FORWARD_SCTP_T, 2, URIHOST_ST, 0, URIPORT_ST, 0);
		#else
			$$=0;
			yyerror("sctp support not compiled in");
		#endif
	}
	| FORWARD_SCTP LPAREN URIHOST COMMA NUMBER RPAREN {
		#ifdef USE_SCTP
			$$=mk_action(FORWARD_SCTP_T, 2, URIHOST_ST, 0, NUMBER_ST,
							(void*)$5);
		#else
			$$=0;
			yyerror("sctp support not compiled in");
		#endif
	}
	| FORWARD_SCTP LPAREN URIHOST RPAREN {
		#ifdef USE_SCTP
			$$=mk_action(FORWARD_SCTP_T, 2, URIHOST_ST, 0, NUMBER_ST, 0);
		#else
			$$=0;
			yyerror("tls support not compiled in");
		#endif
	}
	| FORWARD_SCTP error { $$=0; yyerror("missing '(' or ')' ?"); }
	| FORWARD_SCTP LPAREN error RPAREN { $$=0; 
									yyerror("bad forward_tls argument"); }
	| SEND LPAREN host RPAREN	{ $$=mk_action(SEND_T, 2, STRING_ST, $3, NUMBER_ST, 0); }
	| SEND LPAREN STRING RPAREN { $$=mk_action(SEND_T, 2, STRING_ST, $3, NUMBER_ST, 0); }
	| SEND LPAREN ip RPAREN		{ $$=mk_action(SEND_T, 2, IP_ST, (void*)$3, NUMBER_ST, 0); }
	| SEND LPAREN host COMMA NUMBER RPAREN	{ $$=mk_action(SEND_T, 2, STRING_ST, $3, NUMBER_ST, (void*)$5); }
	| SEND LPAREN STRING COMMA NUMBER RPAREN {$$=mk_action(SEND_T, 2, STRING_ST, $3, NUMBER_ST, (void*)$5); }
	| SEND LPAREN ip COMMA NUMBER RPAREN { $$=mk_action(SEND_T, 2, IP_ST, (void*)$3, NUMBER_ST, (void*)$5); }
	| SEND error { $$=0; yyerror("missing '(' or ')' ?"); }
	| SEND LPAREN error RPAREN { $$=0; yyerror("bad send argument"); }
	| SEND_TCP LPAREN host RPAREN	{ $$=mk_action(SEND_TCP_T, 2, STRING_ST, $3, NUMBER_ST, 0); }
	| SEND_TCP LPAREN STRING RPAREN { $$=mk_action(SEND_TCP_T, 2, STRING_ST, $3, NUMBER_ST, 0); }
	| SEND_TCP LPAREN ip RPAREN	{ $$=mk_action(SEND_TCP_T, 2, IP_ST, (void*)$3, NUMBER_ST, 0); }
	| SEND_TCP LPAREN host COMMA NUMBER RPAREN	{ $$=mk_action(	SEND_TCP_T, 2, STRING_ST, $3, NUMBER_ST, (void*)$5);}
	| SEND_TCP LPAREN STRING COMMA NUMBER RPAREN {$$=mk_action(SEND_TCP_T, 2, STRING_ST, $3, NUMBER_ST, (void*)$5); }
	| SEND_TCP LPAREN ip COMMA NUMBER RPAREN { $$=mk_action(SEND_TCP_T, 2, IP_ST, (void*)$3, NUMBER_ST, (void*)$5); }
	| SEND_TCP error { $$=0; yyerror("missing '(' or ')' ?"); }
	| SEND_TCP LPAREN error RPAREN { $$=0; yyerror("bad send_tcp argument"); }
	| LOG_TOK LPAREN STRING RPAREN	{$$=mk_action(LOG_T, 2, NUMBER_ST,
										(void*)(L_DBG+1), STRING_ST, $3); }
	| LOG_TOK LPAREN NUMBER COMMA STRING RPAREN	{$$=mk_action(LOG_T, 2, NUMBER_ST, (void*)$3, STRING_ST, $5); }
	| LOG_TOK error 		{ $$=0; yyerror("missing '(' or ')' ?"); }
	| LOG_TOK LPAREN error RPAREN	{ $$=0; yyerror("bad log argument"); }
	| SETFLAG LPAREN NUMBER RPAREN	{
							if (check_flag($3)==-1)
								yyerror("bad flag value");
							$$=mk_action(SETFLAG_T, 1, NUMBER_ST,
													(void*)$3);
									}
	| SETFLAG LPAREN flag_name RPAREN	{
							i_tmp=get_flag_no($3, strlen($3));
							if (i_tmp<0) yyerror("flag not declared");
							$$=mk_action(SETFLAG_T, 1, NUMBER_ST,
										(void*)(long)i_tmp);
									}
	| SETFLAG error			{ $$=0; yyerror("missing '(' or ')'?"); }
	| RESETFLAG LPAREN NUMBER RPAREN {
							if (check_flag($3)==-1)
								yyerror("bad flag value");
							$$=mk_action(RESETFLAG_T, 1, NUMBER_ST, (void*)$3);
									}
	| RESETFLAG LPAREN flag_name RPAREN	{
							i_tmp=get_flag_no($3, strlen($3));
							if (i_tmp<0) yyerror("flag not declared");
							$$=mk_action(RESETFLAG_T, 1, NUMBER_ST,
										(void*)(long)i_tmp);
									}
	| RESETFLAG error		{ $$=0; yyerror("missing '(' or ')'?"); }
	| ISFLAGSET LPAREN NUMBER RPAREN {
							if (check_flag($3)==-1)
								yyerror("bad flag value");
							$$=mk_action(ISFLAGSET_T, 1, NUMBER_ST, (void*)$3);
									}
	| ISFLAGSET LPAREN flag_name RPAREN	{
							i_tmp=get_flag_no($3, strlen($3));
							if (i_tmp<0) yyerror("flag not declared");
							$$=mk_action(ISFLAGSET_T, 1, NUMBER_ST,
										(void*)(long)i_tmp);
									}
	| ISFLAGSET error { $$=0; yyerror("missing '(' or ')'?"); }
	| avpflag_oper LPAREN attr_id_any_str COMMA flag_name RPAREN {
		i_tmp=get_avpflag_no($5);
		if (i_tmp==0) yyerror("avpflag not declared");
		$$=mk_action(AVPFLAG_OPER_T, 3, AVP_ST, $3, NUMBER_ST, (void*)(long)i_tmp, NUMBER_ST, (void*)$1);
	}
	| avpflag_oper LPAREN attr_id_any_str COMMA error RPAREN {
		$$=0; yyerror("error parsing flag name");
	}
	| avpflag_oper LPAREN error COMMA flag_name RPAREN {
		$$=0; yyerror("error parsing first parameter (avp or string)");
	}
	| avpflag_oper LPAREN error RPAREN { $$=0; yyerror("bad parameters"); }
	| avpflag_oper error { $$=0; yyerror("missing '(' or ')'?"); }
	| ERROR LPAREN STRING COMMA STRING RPAREN {$$=mk_action(ERROR_T, 2, STRING_ST, $3, STRING_ST, $5); }
	| ERROR error { $$=0; yyerror("missing '(' or ')' ?"); }
	| ERROR LPAREN error RPAREN { $$=0; yyerror("bad error argument"); }
	| ROUTE LPAREN route_name RPAREN	{
						i_tmp=route_get(&main_rt, $3);
						if (i_tmp==-1){
							yyerror("internal error");
							YYABORT;
						}
						$$=mk_action(ROUTE_T, 1, NUMBER_ST,(void*)(long)i_tmp);
										}
	| ROUTE error { $$=0; yyerror("missing '(' or ')' ?"); }
	| ROUTE LPAREN error RPAREN { $$=0; yyerror("bad route argument"); }
	| EXEC LPAREN STRING RPAREN	{ $$=mk_action(EXEC_T, 1, STRING_ST, $3); }
	| SET_HOST LPAREN STRING RPAREN { $$=mk_action(SET_HOST_T, 1, STRING_ST, $3); }
	| SET_HOST error { $$=0; yyerror("missing '(' or ')' ?"); }
	| SET_HOST LPAREN error RPAREN { $$=0; yyerror("bad argument, string expected"); }
	| PREFIX LPAREN STRING RPAREN { $$=mk_action(PREFIX_T, 1, STRING_ST,  $3); }
	| PREFIX error { $$=0; yyerror("missing '(' or ')' ?"); }
	| PREFIX LPAREN error RPAREN { $$=0; yyerror("bad argument, string expected"); }
	| STRIP_TAIL LPAREN NUMBER RPAREN { $$=mk_action(STRIP_TAIL_T, 1, NUMBER_ST, (void*)$3); }
	| STRIP_TAIL error { $$=0; yyerror("missing '(' or ')' ?"); }
	| STRIP_TAIL LPAREN error RPAREN { $$=0; yyerror("bad argument, number expected"); }
	| STRIP LPAREN NUMBER RPAREN { $$=mk_action(STRIP_T, 1, NUMBER_ST, (void*) $3); }
	| STRIP error { $$=0; yyerror("missing '(' or ')' ?"); }
	| STRIP LPAREN error RPAREN { $$=0; yyerror("bad argument, number expected"); }
	| SET_USERPHONE LPAREN RPAREN { $$=mk_action(SET_USERPHONE_T, 0); }
	| SET_USERPHONE error { $$=0; yyerror("missing '(' or ')' ?"); }
	| APPEND_BRANCH LPAREN STRING COMMA STRING RPAREN {
		qvalue_t q;
		if (str2q(&q, $5, strlen($5)) < 0) {
			yyerror("bad argument, q value expected");
		}
		$$=mk_action(APPEND_BRANCH_T, 2, STRING_ST, $3, NUMBER_ST, (void *)(long)q);
	}
	| APPEND_BRANCH LPAREN STRING RPAREN { $$=mk_action(APPEND_BRANCH_T, 2, STRING_ST, $3, NUMBER_ST, (void *)Q_UNSPECIFIED); }
	| APPEND_BRANCH LPAREN RPAREN { $$=mk_action(APPEND_BRANCH_T, 2, STRING_ST, 0, NUMBER_ST, (void *)Q_UNSPECIFIED); }
	| APPEND_BRANCH {  $$=mk_action( APPEND_BRANCH_T, 1, STRING_ST, 0); }
	| SET_HOSTPORT LPAREN STRING RPAREN { $$=mk_action(SET_HOSTPORT_T, 1, STRING_ST, $3); }
	| SET_HOSTPORT error { $$=0; yyerror("missing '(' or ')' ?"); }
	| SET_HOSTPORT LPAREN error RPAREN { $$=0; yyerror("bad argument, string expected"); }
	| SET_HOSTPORTTRANS LPAREN STRING RPAREN { $$=mk_action(SET_HOSTPORTTRANS_T, 1, STRING_ST, $3); }
	| SET_HOSTPORTTRANS error { $$=0; yyerror("missing '(' or ')' ?"); }
	| SET_HOSTPORTTRANS LPAREN error RPAREN { $$=0; yyerror("bad argument, string expected"); }
	| SET_PORT LPAREN STRING RPAREN { $$=mk_action(SET_PORT_T, 1, STRING_ST, $3); }
	| SET_PORT error { $$=0; yyerror("missing '(' or ')' ?"); }
	| SET_PORT LPAREN error RPAREN { $$=0; yyerror("bad argument, string expected"); }
	| SET_USER LPAREN STRING RPAREN { $$=mk_action(SET_USER_T, 1, STRING_ST, $3); }
	| SET_USER error { $$=0; yyerror("missing '(' or ')' ?"); }
	| SET_USER LPAREN error RPAREN { $$=0; yyerror("bad argument, string expected"); }
	| SET_USERPASS LPAREN STRING RPAREN { $$=mk_action(SET_USERPASS_T, 1, STRING_ST, $3); }
	| SET_USERPASS error { $$=0; yyerror("missing '(' or ')' ?"); }
	| SET_USERPASS LPAREN error RPAREN { $$=0; yyerror("bad argument, string expected"); }
	| SET_URI LPAREN STRING RPAREN { $$=mk_action(SET_URI_T, 1, STRING_ST,$3); }
	| SET_URI error { $$=0; yyerror("missing '(' or ')' ?"); }
	| SET_URI LPAREN error RPAREN { $$=0; yyerror("bad argument, string expected"); }
	| REVERT_URI LPAREN RPAREN { $$=mk_action(REVERT_URI_T, 0); }
	| REVERT_URI { $$=mk_action(REVERT_URI_T, 0); }
	| FORCE_RPORT LPAREN RPAREN	{ $$=mk_action(FORCE_RPORT_T, 0); }
	| FORCE_RPORT	{$$=mk_action(FORCE_RPORT_T, 0); }
	| FORCE_TCP_ALIAS LPAREN NUMBER RPAREN	{
		#ifdef USE_TCP
			$$=mk_action(FORCE_TCP_ALIAS_T, 1, NUMBER_ST, (void*)$3);
		#else
			yyerror("tcp support not compiled in");
		#endif
	}
	| FORCE_TCP_ALIAS LPAREN RPAREN	{
		#ifdef USE_TCP
			$$=mk_action(FORCE_TCP_ALIAS_T, 0);
		#else
			yyerror("tcp support not compiled in");
		#endif
	}
	| FORCE_TCP_ALIAS				{
		#ifdef USE_TCP
			$$=mk_action(FORCE_TCP_ALIAS_T, 0);
		#else
			yyerror("tcp support not compiled in");
		#endif
	}
	| FORCE_TCP_ALIAS LPAREN error RPAREN	{$$=0; yyerror("bad argument, number expected"); }
	| UDP_MTU_TRY_PROTO LPAREN proto RPAREN
		{ $$=mk_action(UDP_MTU_TRY_PROTO_T, 1, NUMBER_ST, $3); }
	| UDP_MTU_TRY_PROTO LPAREN error RPAREN
		{ $$=0; yyerror("bad argument, UDP, TCP, TLS or SCTP expected"); }
	| SET_ADV_ADDRESS LPAREN listen_id RPAREN {
		$$=0;
		if ((str_tmp=pkg_malloc(sizeof(str)))==0) {
			LOG(L_CRIT, "ERROR: cfg. parser: out of memory.\n");
		} else {
			str_tmp->s=$3;
			str_tmp->len=$3?strlen($3):0;
			$$=mk_action(SET_ADV_ADDR_T, 1, STR_ST, str_tmp);
		}
	}
	| SET_ADV_ADDRESS LPAREN error RPAREN { $$=0; yyerror("bad argument, string expected"); }
	| SET_ADV_ADDRESS error {$$=0; yyerror("missing '(' or ')' ?"); }
	| SET_ADV_PORT LPAREN NUMBER RPAREN {
		$$=0;
		tmp=int2str($3, &i_tmp);
		if ((str_tmp=pkg_malloc(sizeof(str)))==0) {
			LOG(L_CRIT, "ERROR: cfg. parser: out of memory.\n");
		} else {
			if ((str_tmp->s=pkg_malloc(i_tmp))==0) {
				LOG(L_CRIT, "ERROR: cfg. parser: out of memory.\n");
			} else {
				memcpy(str_tmp->s, tmp, i_tmp);
				str_tmp->len=i_tmp;
				$$=mk_action(SET_ADV_PORT_T, 1, STR_ST, str_tmp);
			}
		}
	}
	| SET_ADV_PORT LPAREN error RPAREN { $$=0; yyerror("bad argument, string expected"); }
	| SET_ADV_PORT  error {$$=0; yyerror("missing '(' or ')' ?"); }
	| FORCE_SEND_SOCKET LPAREN phostport RPAREN { 
		$$=mk_action(FORCE_SEND_SOCKET_T, 1, SOCKID_ST, $3);
	}
	| FORCE_SEND_SOCKET LPAREN error RPAREN {
		$$=0; yyerror("bad argument, [proto:]host[:port] expected");
	}
	| FORCE_SEND_SOCKET error {$$=0; yyerror("missing '(' or ')' ?"); }
	| ID {mod_func_action = mk_action(MODULE_T, 2, MODEXP_ST, NULL, NUMBER_ST,
			0); } LPAREN func_params RPAREN	{
		mod_func_action->val[0].u.data = 
			find_export_record($1, mod_func_action->val[1].u.number, rt,
								&u_tmp);
		if (mod_func_action->val[0].u.data == 0) {
			if (find_export_record($1, mod_func_action->val[1].u.number, 0,
									&u_tmp) ) {
					yyerror("Command cannot be used in the block\n");
			} else {
				yyerror("unknown command, missing loadmodule?\n");
			}
			pkg_free(mod_func_action);
			mod_func_action=0;
		}else{
			switch( ((union cmd_export_u*)
						mod_func_action->val[0].u.data)->c.param_no){
				case 0:
				case 1:
				case 2:
					/* MODULE_T used for 0-2 params */
					break;
				case 3:
					mod_func_action->type=MODULE3_T;
					break;
				case 4:
					mod_func_action->type=MODULE4_T;
					break;
				case 5:
					mod_func_action->type=MODULE5_T;
					break;
				case 6:
					mod_func_action->type=MODULE6_T;
					break;
				case VAR_PARAM_NO:
					mod_func_action->type=MODULEX_T;
					break;
				default:
					yyerror("too many parameters for function\n");
					break;
			}
		}
		$$ = mod_func_action;
	}
	| ID error					{ yyerror("'('')' expected (function call)");}
	;
func_params:
	/* empty */
	| func_params COMMA func_param { }
	| func_param {}
	| func_params error { yyerror("call params error\n"); }
	;
func_param:
        intno {
		if (mod_func_action->val[1].u.number < MAX_ACTIONS-2) {
			mod_func_action->val[mod_func_action->val[1].u.number+2].type =
				NUMBER_ST;
			mod_func_action->val[mod_func_action->val[1].u.number+2].u.number =
				$1;
			mod_func_action->val[1].u.number++;
		} else {
			yyerror("Too many arguments\n");
		}
	}
	| STRING {
		if (mod_func_action->val[1].u.number < MAX_ACTIONS-2) {
			mod_func_action->val[mod_func_action->val[1].u.number+2].type = STRING_ST;
			mod_func_action->val[mod_func_action->val[1].u.number+2].u.string = $1;
			mod_func_action->val[1].u.number++;
		} else {
			yyerror("Too many arguments\n");
		}
	}
	;

ret_cmd:
	DROP LPAREN RPAREN		{
		$$=mk_action(DROP_T, 2, NUMBER_ST, 0, NUMBER_ST,
						(void*)(DROP_R_F|EXIT_R_F)); 
	}
	| DROP rval_expr	{
		$$=mk_action(DROP_T, 2, RVE_ST, $2, NUMBER_ST,
						(void*)(DROP_R_F|EXIT_R_F)); 
	}
	| DROP				{
		$$=mk_action(DROP_T, 2, NUMBER_ST, 0, NUMBER_ST, 
						(void*)(DROP_R_F|EXIT_R_F)); 
	}
	| EXIT LPAREN RPAREN		{
		$$=mk_action(DROP_T, 2, NUMBER_ST, 0, NUMBER_ST, (void*)EXIT_R_F); 
	}
	| EXIT rval_expr	{
		$$=mk_action(DROP_T, 2, RVE_ST, $2, NUMBER_ST, (void*)EXIT_R_F);
	}
	| EXIT				{
		$$=mk_action(DROP_T, 2, NUMBER_ST, 0, NUMBER_ST, (void*)EXIT_R_F); 
	}
	| RETURN			{
		$$=mk_action(DROP_T, 2, NUMBER_ST, (void*)1, NUMBER_ST,
						(void*)RETURN_R_F);
	}
	| RETURN  LPAREN RPAREN		{
		$$=mk_action(DROP_T, 2, NUMBER_ST, (void*)1, NUMBER_ST,
						(void*)RETURN_R_F);
	}
	| RETURN rval_expr	{
		$$=mk_action(DROP_T, 2, RVE_ST, $2, NUMBER_ST, (void*)RETURN_R_F);
	}
	| BREAK				{
		$$=mk_action(DROP_T, 2, NUMBER_ST, 0, NUMBER_ST, (void*)BREAK_R_F); 
	}
	;

%%

extern int line;
extern int column;
extern int startcolumn;
<<<<<<< HEAD
extern int startline;


static void get_cpos(struct cfg_pos* pos)
=======

static void warn(char* s)
>>>>>>> f9276a5b
{
	pos->s_line=startline;
	pos->e_line=line;
	pos->s_col=startcolumn;
	pos->e_col=column-1;
}


static void warn_at(struct cfg_pos* p, char* format, ...)
{
	va_list ap;
	char s[256];
	
	va_start(ap, format);
	vsnprintf(s, sizeof(s), format, ap);
	va_end(ap);
	if (p->e_line!=p->s_line)
		LOG(L_WARN, "warning in config file, from line %d, column %d to"
					" line %d, column %d: %s\n",
					p->s_line, p->s_col, p->e_line, p->e_col, s);
	else if (p->s_col!=p->e_col)
		LOG(L_WARN, "warning in config file, line %d, column %d-%d: %s\n",
					p->s_line, p->s_col, p->e_col, s);
	else
		LOG(L_WARN, "warning in config file, line %d, column %d: %s\n",
				p->s_line, p->s_col, s);
	cfg_warnings++;
}



static void yyerror_at(struct cfg_pos* p, char* format, ...)
{
	va_list ap;
	char s[256];
	
	va_start(ap, format);
	vsnprintf(s, sizeof(s), format, ap);
	va_end(ap);
	if (p->e_line!=p->s_line)
		LOG(L_CRIT, "parse error in config file, from line %d, column %d"
					" to line %d, column %d: %s\n",
					p->s_line, p->s_col, p->e_line, p->e_col, s);
	else if (p->s_col!=p->e_col)
		LOG(L_CRIT, "parse error in config file, line %d, column %d-%d: %s\n",
					p->s_line, p->s_col, p->e_col, s);
	else
		LOG(L_CRIT, "parse error in config file, line %d, column %d: %s\n",
					p->s_line, p->s_col, s);
	cfg_errors++;
}



static void warn(char* format, ...)
{
	va_list ap;
	char s[256];
	struct cfg_pos pos;
	
	get_cpos(&pos);
	va_start(ap, format);
	vsnprintf(s, sizeof(s), format, ap);
	va_end(ap);
	warn_at(&pos, s);
}



static void yyerror(char* format, ...)
{
	va_list ap;
	char s[256];
	struct cfg_pos pos;
	
	get_cpos(&pos);
	va_start(ap, format);
	vsnprintf(s, sizeof(s), format, ap);
	va_end(ap);
	yyerror_at(&pos, s);
}



/** mk_rval_expr_v wrapper.
 *  checks mk_rval_expr_v return value and sets the cfg. pos
 *  (line and column numbers)
 *  @return rval_expr* on success, 0 on error (@see mk_rval_expr_v)
 */
static struct rval_expr* mk_rve_rval(enum rval_type type, void* v)
{
	struct rval_expr* ret;
	struct cfg_pos pos;

	get_cpos(&pos);
	ret=mk_rval_expr_v(type, v, &pos);
	if (ret==0){
		yyerror("internal error: failed to create rval expr");
		/* YYABORT; */
	}
	return ret;
}


/** mk_rval_expr1 wrapper.
 *  checks mk_rval_expr1 return value (!=0 and type checking)
 *  @return rval_expr* on success, 0 on error (@see mk_rval_expr1)
 */
static struct rval_expr* mk_rve1(enum rval_expr_op op, struct rval_expr* rve1)
{
	struct rval_expr* ret;
	struct rval_expr* bad_rve;
	enum rval_type type, bad_t, exp_t;
	
	if (rve1==0)
		return 0;
	ret=mk_rval_expr1(op, rve1, &rve1->fpos);
	if (ret && (rve_check_type(&type, ret, &bad_rve, &bad_t, &exp_t)!=1)){
		yyerror_at(&rve1->fpos, "bad expression: type mismatch"
					" (%s instead of %s)", rval_type_name(bad_t),
					rval_type_name(exp_t));
		rve_destroy(ret);
		ret=0;
	}
	return ret;
}


/** mk_rval_expr2 wrapper.
 *  checks mk_rval_expr2 return value (!=0 and type checking)
 *  @return rval_expr* on success, 0 on error (@see mk_rval_expr2)
 */
static struct rval_expr* mk_rve2(enum rval_expr_op op, struct rval_expr* rve1,
									struct rval_expr* rve2)
{
	struct rval_expr* ret;
	struct rval_expr* bad_rve;
	enum rval_type type, bad_t, exp_t;
	struct cfg_pos pos;
	
	if ((rve1==0) || (rve2==0))
		return 0;
	bad_rve=0;
	bad_t=0;
	exp_t=0;
	cfg_pos_join(&pos, &rve1->fpos, &rve2->fpos);
	ret=mk_rval_expr2(op, rve1, rve2, &pos);
	if (ret && (rve_check_type(&type, ret, &bad_rve, &bad_t, &exp_t)!=1)){
		if (bad_rve)
			yyerror_at(&pos, "bad expression: type mismatch:"
						" %s instead of %s at (%d,%d)",
						rval_type_name(bad_t), rval_type_name(exp_t),
						bad_rve->fpos.s_line, bad_rve->fpos.s_col);
		else
			yyerror("BUG: unexpected null \"bad\" expression\n");
		rve_destroy(ret);
		ret=0;
	}
	return ret;
}


/** check if the expression is an int.
 * if the expression does not evaluate to an int return -1 and
 * log an error.
 * @return 0 success, no warnings; 1 success but warnings; -1 on error */
static int rval_expr_int_check(struct rval_expr *rve)
{
	struct rval_expr* bad_rve;
	enum rval_type type, bad_t, exp_t;
	
	if (rve==0){
		yyerror("invalid expression");
		return -1;
	}else if (!rve_check_type(&type, rve, &bad_rve, &bad_t ,&exp_t)){
		if (bad_rve)
			yyerror_at(&rve->fpos, "bad expression: type mismatch:"
						" %s instead of %s at (%d,%d)",
						rval_type_name(bad_t), rval_type_name(exp_t),
						bad_rve->fpos.s_line, bad_rve->fpos.s_col);
		else
			yyerror("BUG: unexpected null \"bad\" expression\n");
		return -1;
	}else if (type!=RV_INT && type!=RV_NONE){
		warn_at(&rve->fpos, "non-int expression (you might want to use"
				" casts)\n");
		return 1;
	}
	return 0;
}


/** warn if the expression is constant.
 * @return 0 on success (no warning), 1 when warning */
static int warn_ct_rve(struct rval_expr *rve, char* name)
{
	if (rve && rve_is_constant(rve)){
		warn_at(&rve->fpos, "constant value in %s%s",
				name?name:"expression", name?"(...)":"");
		return 1;
	}
	return 0;
}


static struct name_lst* mk_name_lst(char* host, int flags)
{
	struct name_lst* l;
	if (host==0) return 0;
	l=pkg_malloc(sizeof(struct name_lst));
	if (l==0) {
		LOG(L_CRIT,"ERROR: cfg. parser: out of memory.\n");
	} else {
		l->name=host;
		l->flags=flags;
		l->next=0;
	}
	return l;
}


static struct socket_id* mk_listen_id(char* host, int proto, int port)
{
	struct socket_id* l;
	if (host==0) return 0;
	l=pkg_malloc(sizeof(struct socket_id));
	if (l==0) {
		LOG(L_CRIT,"ERROR: cfg. parser: out of memory.\n");
	} else {
		l->addr_lst=mk_name_lst(host, 0);
		if (l->addr_lst==0){
			pkg_free(l);
			return 0;
		}
		l->flags=0;
		l->port=port;
		l->proto=proto;
		l->next=0;
	}
	return l;
}


static void free_name_lst(struct name_lst* lst)
{
	struct name_lst* tmp;
	
	while(lst){
		tmp=lst;
		lst=lst->next;
		pkg_free(tmp);
	}
}


static struct socket_id* mk_listen_id2(struct name_lst* addr_l, int proto,
										int port)
{
	struct socket_id* l;
	if (addr_l==0) return 0;
	l=pkg_malloc(sizeof(struct socket_id));
	if (l==0) {
		LOG(L_CRIT,"ERROR: cfg. parser: out of memory.\n");
	} else {
		l->flags=addr_l->flags;
		l->port=port;
		l->proto=proto;
		l->addr_lst=addr_l;
		l->next=0;
	}
	return l;
}


static void free_socket_id(struct socket_id* i)
{
	free_name_lst(i->addr_lst);
	pkg_free(i);
}


static void free_socket_id_lst(struct socket_id* lst)
{
	struct socket_id* tmp;
	
	while(lst){
		tmp=lst;
		lst=lst->next;
		free_socket_id(tmp);
	}
}


/** create a temporary case statmenet structure.
 *  *err will be filled in case of error (return == 0):
 *   -1 - non constant expression
 *   -2 - expression error (bad type)
 *   -10 - memory allocation error
 */
static struct case_stms* mk_case_stm(struct rval_expr* ct, int is_re,
											struct action* a, int* err)
{
	struct case_stms* s;
	struct rval_expr* bad_rve;
	enum rval_type type, bad_t, exp_t;
	enum match_str_type t;
	
	t=MATCH_UNKNOWN;
	if (ct){
		/* if ct!=0 => case, else if ct==0 is a default */
		if (!rve_is_constant(ct)){
			yyerror_at(&ct->fpos, "non constant expression in case");
			*err=-1;
			return 0;
		}
		if (rve_check_type(&type, ct, &bad_rve, &bad_t, &exp_t)!=1){
			yyerror_at(&ct->fpos, "bad expression: type mismatch:"
							" %s instead of %s at (%d,%d)",
							rval_type_name(bad_t), rval_type_name(exp_t),
							bad_rve->fpos.s_line, bad_rve->fpos.s_col);
			*err=-2;
			return 0;
		}
		if (is_re)
			t=MATCH_RE;
		else if (type==RV_STR)
			t=MATCH_STR;
		else
			t=MATCH_INT;
	}

	s=pkg_malloc(sizeof(*s));
	if (s==0) {
		yyerror("internal error: memory allocation failure");
		*err=-10;
	} else {
		memset(s, 0, sizeof(*s));
		s->ct_rve=ct;
		s->type=t;
		s->actions=a;
		s->next=0;
		s->append=0;
	}
	return s;
}


/*
 * @return 0 on success, -1 on error.
 */
static int case_check_type(struct case_stms* stms)
{
	struct case_stms* c;
	struct case_stms* s;
	
	for(c=stms; c ; c=c->next){
		if (!c->ct_rve) continue;
		for (s=c->next; s; s=s->next){
			if (!s->ct_rve) continue;
			if ((s->type!=c->type) &&
				!(	(c->type==MATCH_STR || c->type==MATCH_RE) &&
					(s->type==MATCH_STR || s->type==MATCH_RE) ) ){
					yyerror_at(&s->ct_rve->fpos, "type mismatch in case");
					return -1;
			}
		}
	}
	return 0;
}


/*
 * @return 0 on success, -1 on error.
 */
static int case_check_default(struct case_stms* stms)
{
	struct case_stms* c;
	int default_no;
	
	default_no=0;
	for(c=stms; c ; c=c->next)
		if (c->ct_rve==0) default_no++;
	return (default_no<=1)?0:-1;
}



/*
int main(int argc, char ** argv)
{
	if (yyparse()!=0)
		fprintf(stderr, "parsing error\n");
}
*/<|MERGE_RESOLUTION|>--- conflicted
+++ resolved
@@ -193,15 +193,11 @@
 
 
 extern int yylex();
-<<<<<<< HEAD
+/* safer then using yytext which can be array or pointer */
+extern char* yy_number_str;
+
 static void yyerror(char* s, ...);
 static void yyerror_at(struct cfg_pos* pos, char* s, ...);
-=======
-/* safer then using yytext which can be array or pointer */
-extern char* yy_number_str;
-
-static void yyerror(char* s);
->>>>>>> f9276a5b
 static char* tmp;
 static int i_tmp;
 static unsigned u_tmp;
@@ -1922,31 +1918,7 @@
 
 host:
 	ID { $$=$1; }
-<<<<<<< HEAD
 	| host DOT ID {
-		$$=(char*)pkg_malloc(strlen($1)+1+strlen($3)+1);
-		if ($$==0) {
-			LOG(L_CRIT, "ERROR: cfg. parser: memory allocation failure while parsing host\n");
-		} else {
-			memcpy($$, $1, strlen($1));
-			$$[strlen($1)]='.';
-			memcpy($$+strlen($1)+1, $3, strlen($3));
-			$$[strlen($1)+1+strlen($3)]=0;
-		}
-		pkg_free($1);
-		pkg_free($3);
-	}
-	| host MINUS ID {
-		$$=(char*)pkg_malloc(strlen($1)+1+strlen($3)+1);
-		if ($$==0) {
-			LOG(L_CRIT, "ERROR: cfg. parser: memory allocation failure while parsing host\n");
-		} else {
-			memcpy($$, $1, strlen($1));
-			$$[strlen($1)]='-';
-			memcpy($$+strlen($1)+1, $3, strlen($3));
-			$$[strlen($1)+1+strlen($3)]=0;
-=======
-	| host host_sep ID {
 		if ($1){
 			$$=(char*)pkg_malloc(strlen($1)+1+strlen($3)+1);
 			if ($$==0) {
@@ -1954,15 +1926,30 @@
 							" failure while parsing host\n");
 			} else {
 				memcpy($$, $1, strlen($1));
-				$$[strlen($1)]=*$2;
+				$$[strlen($1)]='.';
 				memcpy($$+strlen($1)+1, $3, strlen($3));
 				$$[strlen($1)+1+strlen($3)]=0;
 			}
 			pkg_free($1);
->>>>>>> f9276a5b
+		}
+	}
+	| host MINUS ID {
+		if ($1){
+			$$=(char*)pkg_malloc(strlen($1)+1+strlen($3)+1);
+			if ($$==0) {
+				LOG(L_CRIT, "ERROR: cfg. parser: memory allocation"
+							" failure while parsing host\n");
+			} else {
+				memcpy($$, $1, strlen($1));
+				$$[strlen($1)]='-';
+				memcpy($$+strlen($1)+1, $3, strlen($3));
+				$$[strlen($1)+1+strlen($3)]=0;
+			}
+			pkg_free($1);
 		}
 	}
 	| host DOT error { $$=0; pkg_free($1); yyerror("invalid hostname"); }
+	| host MINUS error { $$=0; pkg_free($1); yyerror("invalid hostname"); }
 	;
 
 host_if_id: ID
@@ -1972,7 +1959,7 @@
 
 host_or_if:
 	host_if_id { $$=$1; }
-	| host_or_if host_sep host_if_id {
+	| host_or_if DOT host_if_id {
 		if ($1){
 			$$=(char*)pkg_malloc(strlen($1)+1+strlen($3)+1);
 			if ($$==0) {
@@ -1980,14 +1967,31 @@
 							" failure while parsing host/interface name\n");
 			} else {
 				memcpy($$, $1, strlen($1));
-				$$[strlen($1)]=*$2;
+				$$[strlen($1)]='.';
 				memcpy($$+strlen($1)+1, $3, strlen($3));
 				$$[strlen($1)+1+strlen($3)]=0;
 			}
 			pkg_free($1);
 		}
 	}
-	| host_or_if host_sep error { $$=0; pkg_free($1);
+	| host_or_if MINUS host_if_id {
+		if ($1){
+			$$=(char*)pkg_malloc(strlen($1)+1+strlen($3)+1);
+			if ($$==0) {
+				LOG(L_CRIT, "ERROR: cfg. parser: memory allocation"
+							" failure while parsing host/interface name\n");
+			} else {
+				memcpy($$, $1, strlen($1));
+				$$[strlen($1)]='-';
+				memcpy($$+strlen($1)+1, $3, strlen($3));
+				$$[strlen($1)+1+strlen($3)]=0;
+			}
+			pkg_free($1);
+		}
+	}
+	| host_or_if DOT error { $$=0; pkg_free($1);
+								yyerror("invalid host or interface name"); }
+	| host_or_if MINUS error { $$=0; pkg_free($1);
 								yyerror("invalid host or interface name"); }
 	;
 
@@ -3039,15 +3043,10 @@
 extern int line;
 extern int column;
 extern int startcolumn;
-<<<<<<< HEAD
 extern int startline;
 
 
 static void get_cpos(struct cfg_pos* pos)
-=======
-
-static void warn(char* s)
->>>>>>> f9276a5b
 {
 	pos->s_line=startline;
 	pos->e_line=line;
