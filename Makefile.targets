
#
# $Id$
#
#
# Makefile targets that should be treated specially, 
# e.g.:  non obj/executable affecting targets => don't build dependencies for
#  them or don't try any action that would be useful only for generating
#  actual code
#
# History:
# --------
#  2008-06-26  initial version (andrei) 
#

<<<<<<< HEAD
ifeq (,$(strip $(modules_dirs)))
include $(COREPATH)/Makefile.dirs
endif

clean_targets:=	clean proper distclean realclean mantainer-clean clean_libs \
				clean-all proper-all distclean-all realclean-all \
				clean_cfg clean_modules_cfg clean-modules-cfg
doc_targets:=	README man install-doc install-man install-ser-man \
		install-every-module-doc install-every-module-man \
		$(foreach m,$(modules_dirs),$(m)-doc $(m)-readme $(m)-man) \
		$(foreach m,$(modules_dirs),install-$(m)-doc install-$(m)-man)

# auxiliary: maintance, debugging, etc. (don't affect code/objects)
aux_targets:=	TAGS tar dist cfg-defs cfg config config.mak print-modules \
		dbg dbinstall librpath.lst makecfg.lst \
		modules-cfg modules-list modules-lst modules.lst mk-install_dirs
=======
clean_targets:=	clean proper distclean realclean maintainer-clean local-clean \
				clean-all proper-all distclean-all realclean-all \
				clean_cfg clean-cfg clean_modules_cfg clean-modules-cfg \
				clean-modules proper-modules realclean-modules \
				distclean-modules maintainer-clean-modules \
				clean-utils proper-utils realclean-utils distclean-utils \
				maintaner-clean-utils \
				clean-libs proper-libs realclean-libs distclean-libs \
				maintainer-clean-libs \
				clean-tmp clean_doxygen
doc_targets:=	modules-doc modules-readme README modules-man man \
		install-doc install-modules-doc install-man install-ser-man \
		install-modules-man
# auxiliary: maintance, debugging, etc. (don't affect code/objects)
aux_targets:=	TAGS tar dist cfg-defs cfg config config.mak print-modules \
		dbg dbinstall librpath.lst makecfg.lst modules.lst modules-cfg \
		modules-list modules-lst
>>>>>>> fb751cbf
# other targets that don't produce code in the current directory ("external")
ext_targets:=	every-module $(modules_dirs) libs utils \
		install-cfg install-utils  install-modules-all install-every-module\
		$(foreach m,$(modules_dirs),install-$(m)) \
		install-share

# all the targets that don't require code dependecies in the current dir.
nodep_targets:=	$(clean_targets) $(doc_targets) $(aux_targets) $(ext_targets)
<|MERGE_RESOLUTION|>--- conflicted
+++ resolved
@@ -13,24 +13,10 @@
 #  2008-06-26  initial version (andrei) 
 #
 
-<<<<<<< HEAD
 ifeq (,$(strip $(modules_dirs)))
 include $(COREPATH)/Makefile.dirs
 endif
 
-clean_targets:=	clean proper distclean realclean mantainer-clean clean_libs \
-				clean-all proper-all distclean-all realclean-all \
-				clean_cfg clean_modules_cfg clean-modules-cfg
-doc_targets:=	README man install-doc install-man install-ser-man \
-		install-every-module-doc install-every-module-man \
-		$(foreach m,$(modules_dirs),$(m)-doc $(m)-readme $(m)-man) \
-		$(foreach m,$(modules_dirs),install-$(m)-doc install-$(m)-man)
-
-# auxiliary: maintance, debugging, etc. (don't affect code/objects)
-aux_targets:=	TAGS tar dist cfg-defs cfg config config.mak print-modules \
-		dbg dbinstall librpath.lst makecfg.lst \
-		modules-cfg modules-list modules-lst modules.lst mk-install_dirs
-=======
 clean_targets:=	clean proper distclean realclean maintainer-clean local-clean \
 				clean-all proper-all distclean-all realclean-all \
 				clean_cfg clean-cfg clean_modules_cfg clean-modules-cfg \
@@ -41,14 +27,15 @@
 				clean-libs proper-libs realclean-libs distclean-libs \
 				maintainer-clean-libs \
 				clean-tmp clean_doxygen
-doc_targets:=	modules-doc modules-readme README modules-man man \
-		install-doc install-modules-doc install-man install-ser-man \
-		install-modules-man
+doc_targets:=	README man install-doc install-man install-ser-man \
+		install-every-module-doc install-every-module-man \
+		$(foreach m,$(modules_dirs),$(m)-doc $(m)-readme $(m)-man) \
+		$(foreach m,$(modules_dirs),install-$(m)-doc install-$(m)-man)
+
 # auxiliary: maintance, debugging, etc. (don't affect code/objects)
 aux_targets:=	TAGS tar dist cfg-defs cfg config config.mak print-modules \
 		dbg dbinstall librpath.lst makecfg.lst modules.lst modules-cfg \
-		modules-list modules-lst
->>>>>>> fb751cbf
+		modules-list modules-lst mk-install_dirs
 # other targets that don't produce code in the current directory ("external")
 ext_targets:=	every-module $(modules_dirs) libs utils \
 		install-cfg install-utils  install-modules-all install-every-module\
