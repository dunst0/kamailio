--- conflicted
+++ resolved
@@ -33,19 +33,11 @@
  */
 
 
-<<<<<<< HEAD
-/*!
- * \file
- * \brief SIP-router core :: 
- * \ingroup core
- * Module: \ref core
-=======
 /**
  * @file
  * @brief SIP-router core :: 
  * @ingroup core
  * Module: @ref core
->>>>>>> d8990997
  */
 
 #include "timer.h"
