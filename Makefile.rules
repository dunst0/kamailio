--- conflicted
+++ resolved
@@ -31,29 +31,21 @@
 # (if not rebuild everything)
 ifeq (,$(filter $(nodep_targets),$(MAKECMDGOALS)))
 -include makecfg.lst
-<<<<<<< HEAD
 # if trying  to build a lib automatically and the lib is already compiled,
 # don't rebuild it if the only differences in DEFS or INCLUDES are covered
 # by LIB_NOREBUILD_DEFS/LIB_NOREBUILD_INCLUDES
-LIB_NOREBUILD_DEFS+= -DMOD_NAME% -D%_MOD_INTERFACE -DMOD_INTERFACE_% -DSR_%
+LIB_NOREBUILD_DEFS=
 
 # don't rebuild if the differences are covered by NOREBUILD_DEFS or 
 # NOREBUILD_INCLUDES
-ifneq ($(filter-out $(NOREBUILD_DEFS),$(strip $(DEFS))), $(strip $(CFG_DEFS)))
+ifneq ($(strip $(filter-out $(NOREBUILD_DEFS),\
+		$(C_DEFS) $(DEFS))),$(strip $(CFG_DEFS)))
 #$(warning different defs: <$(strip $(DEFS))> != )
 #$(warning               : <$(strip $(CFG_DEFS))>)
 $(shell rm -f makecfg.lst)
 endif
-ifneq ($(filter-out $(NOREBUILD_INCLUDES), $(strip $(INCLUDES))),\
-		$(strip $(CFG_INCLUDES)))
-=======
-ifneq ($(strip $(C_DEFS) $(DEFS)), $(strip $(CFG_DEFS)))
-#$(warning different defs: <$(strip $(C_DEFS) $(DEFS))> != )
-#$(warning               : <$(strip $(CFG_DEFS))>)
-$(shell rm -f makecfg.lst)
-endif
-ifneq ($(strip $(C_INCLUDES) $(INCLUDES)), $(strip $(CFG_INCLUDES)))
->>>>>>> 0051630c
+ifneq ($(strip $(filter-out $(NOREBUILD_INCLUDES),\
+			$(C_INCLUDES) $(INCLUDES))),$(strip $(CFG_INCLUDES)))
 $(shell rm -f makecfg.lst)
 endif
 endif
@@ -157,17 +149,11 @@
 	@echo LIB_RPATH_LST:=$(SER_RPATH_LST) >librpath.lst
 
 makecfg.lst:
-<<<<<<< HEAD
-	@echo CFG_DEFS:=$(subst ',\', $(subst ",\", \
-		$(filter-out $(NOREBUILD_DEFS), $(strip $(DEFS))))) >>$@
-	@echo CFG_INCLUDES:=$(subst ',\', $(subst ",\", \
-		$(filter-out $(NOREBUILD_INCLUDES), $(strip $(INCLUDES))))) >>$@
-=======
-	@echo CFG_DEFS:=\
-		$(subst ',\', $(subst ",\", $(strip $(C_DEFS) $(DEFS)))) >>$@
-	@echo CFG_INCLUDES:=\
-		$(subst ',\', $(subst ",\", $(strip $(C_INCLUDES) $(INCLUDES)))) >>$@
->>>>>>> 0051630c
+	@echo CFG_DEFS:=$(subst ',\', $(subst ",\",$(strip \
+			$(filter-out $(NOREBUILD_DEFS), $(C_DEFS) $(DEFS))))) >>$@
+	@echo CFG_INCLUDES:=$(subst ',\', $(subst ",\",$(strip \
+			$(filter-out $(NOREBUILD_INCLUDES),\
+				$(C_INCLUDES) $(INCLUDES))))) >>$@
 .PHONY: all
 all: $(NAME) modules
 
