/*
 * $Id$
 *
 * Copyright (C) 2001-2003 FhG Fokus
 *
 * This file is part of ser, a free SIP server.
 *
 * ser is free software; you can redistribute it and/or modify
 * it under the terms of the GNU General Public License as published by
 * the Free Software Foundation; either version 2 of the License, or
 * (at your option) any later version
 *
 * For a license to use the ser software under conditions
 * other than those described here, or to purchase support for this
 * software, please contact iptel.org by e-mail at the following addresses:
 *    info@iptel.org
 *
 * ser is distributed in the hope that it will be useful,
 * but WITHOUT ANY WARRANTY; without even the implied warranty of
 * MERCHANTABILITY or FITNESS FOR A PARTICULAR PURPOSE.  See the
 * GNU General Public License for more details.
 *
 * You should have received a copy of the GNU General Public License
 * along with this program; if not, write to the Free Software
 * Foundation, Inc., 59 Temple Place, Suite 330, Boston, MA  02111-1307  USA
 *
 * History:
 * ---------
 *  2004-07-21  created (bogdan)
 *  2004-10-09  interface more flexible - more function available (bogdan)
 *  2004-11-07  AVP string values are kept 0 terminated (bogdan)
 *  2004-11-14  global aliases support added
 *  2005-01-05  parse avp name according new syntax
 */


#include <assert.h>
#include <ctype.h>
#include <string.h>
#include <stdlib.h>

#include <stdio.h>

#include "sr_module.h"
#include "dprint.h"
#include "str.h"
#include "ut.h"
#include "mem/shm_mem.h"
#include "mem/mem.h"
#include "usr_avp.h"

enum idx {
	IDX_FROM_URI = 0,
	IDX_TO_URI,
	IDX_FROM_USER,
	IDX_TO_USER,
	IDX_FROM_DOMAIN,
	IDX_TO_DOMAIN,
	IDX_MAX
};


struct avp_galias {
	str alias;
	struct avp_spec  avp;
	struct avp_galias *next;
};

static struct avp_galias *galiases = 0;

static avp_list_t def_list[IDX_MAX];    /* Default AVP lists */
static avp_list_t* crt_list[IDX_MAX];  /* Pointer to current AVP lists */

/* Global AVP related variables go to shm mem */
static avp_list_t* def_glist;
static avp_list_t** crt_glist;

/* AVP flags */
int registered_avpflags_no = 0;
static char *registered_avpflags[MAX_AVPFLAG];

/* Initialize AVP lists in private memory and allocate memory
 * for shared lists
 */
int init_avps(void)
{
	int i;
	     /* Empty default lists */
	memset(def_list, 0, sizeof(avp_list_t) * IDX_MAX);

	     /* Point current pointers to default lists */
	for(i = 0; i < IDX_MAX; i++) {
		crt_list[i] = &def_list[i];
	}

	def_glist = (avp_list_t*)shm_malloc(sizeof(avp_list_t));
	crt_glist = (avp_list_t**)shm_malloc(sizeof(avp_list_t*));
	if (!def_glist || !crt_glist) {
		LOG(L_ERR, "ERROR: No memory to allocate default global AVP list\n");
		return -1;
	}
	*def_glist = 0;
	*crt_glist = def_glist;
	return 0;
}


/*
 * Select active AVP list based on the value of flags
 */
static avp_list_t* select_list(avp_flags_t flags)
{
	if (flags & AVP_CLASS_URI) {
		if (flags & AVP_TRACK_TO) {
			return crt_list[IDX_TO_URI];
		} else {
			return crt_list[IDX_FROM_URI];
		}
	} else if (flags & AVP_CLASS_USER) {
		if (flags & AVP_TRACK_TO) {
			return crt_list[IDX_TO_USER];
		} else {
			return crt_list[IDX_FROM_USER];
		}
	} else if (flags & AVP_CLASS_DOMAIN) {
		if (flags & AVP_TRACK_TO) {
			return crt_list[IDX_TO_DOMAIN];
		} else {
			return crt_list[IDX_FROM_DOMAIN];
		}
	} else if (flags & AVP_CLASS_GLOBAL) {
		return *crt_glist;
	}

	return NULL;
}

inline static avp_id_t compute_ID( str *name )
{
	char *p;
	avp_id_t id;

	id=0;
	for( p=name->s+name->len-1 ; p>=name->s ; p-- )
		id ^= *p;
	return id;
}


avp_t *create_avp (avp_flags_t flags, avp_name_t name, avp_value_t val)
{
	avp_t *avp;
	str *s;
	struct str_int_data *sid;
	struct str_str_data *ssd;
	int len;

	if (name.s.s == 0 && name.s.len == 0) {
		LOG(L_ERR,"ERROR:avp:add_avp: 0 ID or NULL NAME AVP!");
		goto error;
	}

	/* compute the required mem size */
	len = sizeof(struct usr_avp);
	if (flags&AVP_NAME_STR) {
		if ( name.s.s==0 || name.s.len==0) {
			LOG(L_ERR,"ERROR:avp:add_avp: EMPTY NAME AVP!");
			goto error;
		}
		if (flags&AVP_VAL_STR) {
			len += sizeof(struct str_str_data)-sizeof(union usr_avp_data)
				+ name.s.len + 1 /* Terminating zero for regex search */
				+ val.s.len + 1; /* Value is zero terminated */
		} else {
			len += sizeof(struct str_int_data)-sizeof(union usr_avp_data)
				+ name.s.len + 1; /* Terminating zero for regex search */
		}
	} else if (flags&AVP_VAL_STR) {
		len += sizeof(str)-sizeof(union usr_avp_data) + val.s.len + 1;
	}

	avp = (struct usr_avp*)shm_malloc( len );
	if (avp==0) {
		LOG(L_ERR,"ERROR:avp:add_avp: no more shm mem\n");
		return 0;
	}

	avp->flags = flags;
	avp->id = (flags&AVP_NAME_STR)? compute_ID(&name.s) : name.n ;
	avp->next = NULL;

	switch ( flags&(AVP_NAME_STR|AVP_VAL_STR) )
	{
		case 0:
			/* avp type ID, int value */
			avp->d.l = val.n;
			break;
		case AVP_NAME_STR:
			/* avp type str, int value */
			sid = (struct str_int_data*)&avp->d.data[0];
			sid->val = val.n;
			sid->name.len =name.s.len;
			sid->name.s = (char*)sid + sizeof(struct str_int_data);
			memcpy( sid->name.s , name.s.s, name.s.len);
			sid->name.s[name.s.len] = '\0'; /* Zero terminator */
			break;
		case AVP_VAL_STR:
			/* avp type ID, str value */
			s = (str*)&avp->d.data[0];
			s->len = val.s.len;
			s->s = (char*)s + sizeof(str);
			memcpy( s->s, val.s.s , s->len);
			s->s[s->len] = 0;
			break;
		case AVP_NAME_STR|AVP_VAL_STR:
			/* avp type str, str value */
			ssd = (struct str_str_data*)&avp->d.data[0];
			ssd->name.len = name.s.len;
			ssd->name.s = (char*)ssd + sizeof(struct str_str_data);
			memcpy( ssd->name.s , name.s.s, name.s.len);
			ssd->name.s[name.s.len]='\0'; /* Zero terminator */
			ssd->val.len = val.s.len;
			ssd->val.s = ssd->name.s + ssd->name.len + 1;
			memcpy( ssd->val.s , val.s.s, val.s.len);
			ssd->val.s[ssd->val.len] = 0;
			break;
	}
	return avp;
error:
	return 0;
}

int add_avp_list(avp_list_t* list, avp_flags_t flags, avp_name_t name, avp_value_t val)
{
	avp_t *avp;

	assert(list != 0);

	if ((avp = create_avp(flags, name, val))) {
		avp->next = *list;
		*list = avp;
		return 0;
	}

	return -1;
}


int add_avp(avp_flags_t flags, avp_name_t name, avp_value_t val)
{
	avp_flags_t avp_class;
	avp_list_t* list;

	     /* Add avp to uri class if no class has been
	      * specified by the caller
	      */
	if ((flags & AVP_CLASS_ALL) == 0) flags |= AVP_CLASS_URI;
	if ((flags & AVP_TRACK_ALL) == 0) flags |= AVP_TRACK_FROM;
	if (!(list = select_list(flags)))
		return -1;

	if (flags & AVP_CLASS_URI) avp_class = AVP_CLASS_URI;
	else if (flags & AVP_CLASS_USER) avp_class = AVP_CLASS_USER;
	else if (flags & AVP_CLASS_DOMAIN) avp_class = AVP_CLASS_DOMAIN;
	else avp_class = AVP_CLASS_GLOBAL;

	     /* Make that only the selected class is set
	      * if the caller set more classes in flags
	      */
	return add_avp_list(list, flags & (~(AVP_CLASS_ALL) | avp_class), name, val);
}

int add_avp_before(avp_t *avp, avp_flags_t flags, avp_name_t name, avp_value_t val)
{
	avp_t *new_avp;

	if (!avp) {
		return add_avp(flags, name, val);
	}

	if ((flags & AVP_CLASS_ALL) == 0) flags |= (avp->flags & AVP_CLASS_ALL);
	if ((flags & AVP_TRACK_ALL) == 0) flags |= (avp->flags & AVP_TRACK_ALL);

	if ((avp->flags & (AVP_CLASS_ALL|AVP_TRACK_ALL)) != (flags & (AVP_CLASS_ALL|AVP_TRACK_ALL))) {
		ERR("add_avp_before:Source and target AVPs have different CLASS/TRACK\n");
		return -1;
	}
	if ((new_avp=create_avp(flags, name, val))) {
		new_avp->next=avp->next;
		avp->next=new_avp;
		return 0;
	}
	return -1;
}

/* get value functions */
inline str* get_avp_name(avp_t *avp)
{
	
	switch ( avp->flags&(AVP_NAME_STR|AVP_VAL_STR) )
	{
		case 0:
			/* avp type ID, int value */
		case AVP_VAL_STR:
			/* avp type ID, str value */
			return 0;
		case AVP_NAME_STR:
			/* avp type str, int value */
			return &((struct str_int_data*)&avp->d.data[0])->name;
		case AVP_NAME_STR|AVP_VAL_STR:
			/* avp type str, str value */
			return &((struct str_str_data*)&avp->d.data[0])->name;
	}

	LOG(L_ERR,"BUG:avp:get_avp_name: unknown avp type (name&val) %d\n",
	    avp->flags&(AVP_NAME_STR|AVP_VAL_STR));
	return 0;
}


inline void get_avp_val(avp_t *avp, avp_value_t *val)
{
	
	if (avp==0 || val==0)
		return;

	switch ( avp->flags&(AVP_NAME_STR|AVP_VAL_STR) ) {
		case 0:
			/* avp type ID, int value */
			val->n = avp->d.l;
			break;
		case AVP_NAME_STR:
			/* avp type str, int value */
			val->n = ((struct str_int_data*)&avp->d.data[0])->val;
			break;
		case AVP_VAL_STR:
			/* avp type ID, str value */
			val->s = *(str*)&avp->d.data[0];
			break;
		case AVP_NAME_STR|AVP_VAL_STR:
			/* avp type str, str value */
			val->s = ((struct str_str_data*)&avp->d.data[0])->val;
			break;
	}
}


/* Return the current list of user attributes */
avp_list_t get_avp_list(avp_flags_t flags)
{
	avp_list_t *list;

	list = select_list(flags);
	return (list ? *list : NULL);
}


/*
 * Compare given id with id in avp, return true if they match
 */
static inline int match_by_id(avp_t* avp, avp_id_t id)
{
	if (avp->id == id && (avp->flags&AVP_NAME_STR)==0) {
		return 1;
	}
	return 0;
}


/*
 * Compare given name with name in avp, return true if they are same
 */
static inline int match_by_name(avp_t* avp, avp_id_t id, str* name)
{
	str* avp_name;
	if (id==avp->id && avp->flags&AVP_NAME_STR &&
	    (avp_name=get_avp_name(avp))!=0 && avp_name->len==name->len
	    && !strncasecmp( avp_name->s, name->s, name->len) ) {
		return 1;
	}
	return 0;
}


/*
 * Compare name with name in AVP using regular expressions, return
 * true if they match
 */
static inline int match_by_re(avp_t* avp, regex_t* re)
{
	regmatch_t pmatch;
	str * avp_name;
	     /* AVP identifiable by name ? */
	if (!(avp->flags&AVP_NAME_STR)) return 0;
	if ((avp_name=get_avp_name(avp))==0) /* valid AVP name ? */
		return 0;
	if (!avp_name->s) /* AVP name validation */
		return 0;
	if (regexec(re, avp_name->s, 1, &pmatch,0)==0) { /* re match ? */
		return 1;
	}
	return 0;
}


avp_t *search_first_avp(avp_flags_t flags, avp_name_t name, avp_value_t *val, struct search_state* s)
{
	avp_ident_t id;
	id.flags = flags;
	id.name = name;
	id.index = 0;
	return search_avp (id, val, s);
}

avp_t *search_avp (avp_ident_t ident, avp_value_t* val, struct search_state* state)
{
	avp_t* ret;
	static struct search_state st;
	avp_list_t* list;

	if (ident.name.s.s==0 && ident.name.s.len == 0) {
		LOG(L_ERR,"ERROR:avp:search_first_avp: 0 ID or NULL NAME AVP!");
		return 0;
	}

	switch (ident.flags & AVP_INDEX_ALL) {
		case AVP_INDEX_BACKWARD:
		case AVP_INDEX_FORWARD:
			WARN("AVP specified with index, but not used for search\n");
			break;
	}

	if (!state) state = &st;

	if ((ident.flags & AVP_CLASS_ALL) == 0) {
		     /* The caller did not specify any class to search in, so enable
		      * all of them by default
		      */
		ident.flags |= AVP_CLASS_ALL;

		if ((ident.flags & AVP_TRACK_ALL) == 0) {
		    /* The caller did not specify even the track to search in, so search
		     * in the track_from
		     */
			ident.flags |= AVP_TRACK_FROM;
		}
	}

	if (!(list = select_list(ident.flags)))
		return NULL;

	state->flags = ident.flags;
	state->avp = *list;
	state->name = ident.name;

	if (ident.flags & AVP_NAME_STR) {
		state->id = compute_ID(&ident.name.s);
	}

        ret = search_next_avp(state, val);

	     /* Make sure that search next avp stays in the same class as the first
	      * avp found
	      */
	if (state && ret) state->flags = (ident.flags & ~AVP_CLASS_ALL) | (ret->flags & AVP_CLASS_ALL);
	return ret;
}

avp_t *search_next_avp(struct search_state* s, avp_value_t *val )
{
	int matched;
	avp_t* avp;
	avp_list_t *list;

	if (s == 0) {
		LOG(L_ERR, "search_next:avp: Invalid parameter value\n");
		return 0;
	}

	switch (s->flags & AVP_INDEX_ALL) {
		case AVP_INDEX_BACKWARD:
		case AVP_INDEX_FORWARD:
			WARN("AVP specified with index, but not used for search\n");
			break;
	}

	while(1) {
		for( ; s->avp; s->avp = s->avp->next) {
			if (s->flags & AVP_NAME_RE) {
				matched = match_by_re(s->avp, s->name.re);
			} else if (s->flags & AVP_NAME_STR) {
				matched = match_by_name(s->avp, s->id, &s->name.s);
			} else {
				matched = match_by_id(s->avp, s->name.n);
			}
			if (matched) {
				avp = s->avp;
				s->avp = s->avp->next;
				if (val) get_avp_val(avp, val);
				return avp;
			}
		}

		if (s->flags & AVP_CLASS_URI) {
			s->flags &= ~AVP_CLASS_URI;
			list = select_list(s->flags);
		} else if (s->flags & AVP_CLASS_USER) {
			s->flags &= ~AVP_CLASS_USER;
			list = select_list(s->flags);
		} else if (s->flags & AVP_CLASS_DOMAIN) {
			s->flags &= ~AVP_CLASS_DOMAIN;
			list = select_list(s->flags);
		} else {
			s->flags &= ~AVP_CLASS_GLOBAL;
			return 0;
		}
		if (!list) return 0;
		s->avp = *list;
	}

	return 0;
}

int search_reverse( avp_t *cur, struct search_state* st,
                     avp_index_t index, avp_list_t *ret)
{
	avp_index_t lvl;

	if (!cur)
		return 0;
	lvl = search_reverse(search_next_avp(st, NULL), st, index, ret)+1;
	if (index==lvl)
		*ret=cur;
	return lvl;
}

avp_t *search_avp_by_index( avp_flags_t flags, avp_name_t name,
                            avp_value_t *val, avp_index_t index)
{
	avp_t *ret, *cur;
	struct search_state st;

	if (flags & AVP_NAME_RE) {
		BUG("search_by_index not supported for AVP_NAME_RE\n");
		return 0;
	}
	switch (flags & AVP_INDEX_ALL) {
		case 0:
			ret = search_first_avp(flags, name, val, &st);
			if (!ret || search_next_avp(&st, NULL))
				return 0;
			else
				return ret;
		case AVP_INDEX_ALL:
			BUG("search_by_index not supported for anonymous index []\n");
			return 0;
		case AVP_INDEX_FORWARD:
			ret = NULL;
			cur = search_first_avp(flags & ~AVP_INDEX_ALL, name, NULL, &st);
			search_reverse(cur, &st, index, &ret);
			if (ret && val)
				get_avp_val(ret, val);
			return ret;
		case AVP_INDEX_BACKWARD:
			ret = search_first_avp(flags & ~AVP_INDEX_ALL, name, val, &st);
			for (index--; (ret && index); ret=search_next_avp(&st, val), index--);
			return ret;
	}

	return 0;
}

/* FIXME */
/********* free functions ********/

void destroy_avp(avp_t *avp_del)
{
	int i;
	avp_t *avp, *avp_prev;

	for (i = 0; i < IDX_MAX; i++) {
		for( avp_prev=0,avp=*crt_list[i] ; avp ;
		     avp_prev=avp,avp=avp->next ) {
			if (avp==avp_del) {
				if (avp_prev) {
					avp_prev->next=avp->next;
				} else {
					*crt_list[i] = avp->next;
				}
				shm_free(avp);
				return;
			}
		}
	}

	for( avp_prev=0,avp=**crt_glist ; avp ;
	     avp_prev=avp,avp=avp->next ) {
		if (avp==avp_del) {
			if (avp_prev) {
				avp_prev->next=avp->next;
			} else {
				**crt_glist = avp->next;
			}
			shm_free(avp);
			return;
		}
	}
}


void destroy_avp_list_unsafe(avp_list_t* list)
{
	avp_t *avp, *foo;

	avp = *list;
	while( avp ) {
		foo = avp;
		avp = avp->next;
		shm_free_unsafe( foo );
	}
	*list = 0;
}


inline void destroy_avp_list(avp_list_t* list)
{
	avp_t *avp, *foo;

	DBG("DEBUG:destroy_avp_list: destroying list %p\n", *list);
	avp = *list;
	while( avp ) {
		foo = avp;
		avp = avp->next;
		shm_free( foo );
	}
	*list = 0;
}

int reset_avp_list(int flags)
{
    int i;
    if (flags & AVP_CLASS_URI) {
	if (flags & AVP_TRACK_FROM) i = IDX_FROM_URI;
	else i = IDX_TO_URI;
    } else if (flags & AVP_CLASS_USER) {
	if (flags & AVP_TRACK_FROM) i = IDX_FROM_USER;
	else i = IDX_TO_USER;
    } else if (flags & AVP_CLASS_DOMAIN) {
	if (flags & AVP_TRACK_FROM) i = IDX_FROM_DOMAIN;
	else i = IDX_TO_DOMAIN;
    } else return -1;

    crt_list[i] = &def_list[i];
    destroy_avp_list(crt_list[i]);
    return 0;
}

void reset_avps(void)
{
	int i;
	for(i = 0; i < IDX_MAX; i++) {
		crt_list[i] = &def_list[i];
		destroy_avp_list(crt_list[i]);
	}
}


avp_list_t* set_avp_list( avp_flags_t flags, avp_list_t* list )
{
	avp_list_t* prev;

	if (flags & AVP_CLASS_URI) {
		if (flags & AVP_TRACK_FROM) {
			prev = crt_list[IDX_FROM_URI];
			crt_list[IDX_FROM_URI] = list;
		} else {
			prev = crt_list[IDX_TO_URI];
			crt_list[IDX_TO_URI] = list;
		}
	} else if (flags & AVP_CLASS_USER) {
		if (flags & AVP_TRACK_FROM) {
			prev = crt_list[IDX_FROM_USER];
			crt_list[IDX_FROM_USER] = list;
		} else {
			prev = crt_list[IDX_TO_USER];
			crt_list[IDX_TO_USER] = list;
		}
	} else if (flags & AVP_CLASS_DOMAIN) {
		if (flags & AVP_TRACK_FROM) {
			prev = crt_list[IDX_FROM_DOMAIN];
			crt_list[IDX_FROM_DOMAIN] = list;
		} else {
			prev = crt_list[IDX_TO_DOMAIN];
			crt_list[IDX_TO_DOMAIN] = list;
		}
	} else {
		prev = *crt_glist;
	        *crt_glist = list;
	}

	return prev;
}


/********* global aliases functions ********/

static inline int check_avp_galias(str *alias, int type, int_str avp_name)
{
	struct avp_galias *ga;

	type &= AVP_NAME_STR;

	for( ga=galiases ; ga ; ga=ga->next ) {
		/* check for duplicated alias names */
		if ( alias->len==ga->alias.len &&
		(strncasecmp( alias->s, ga->alias.s, alias->len)==0) )
			return -1;
		/*check for duplicated avp names */
		if (type==ga->avp.type) {
			if (type&AVP_NAME_STR){
				if (avp_name.s.len==ga->avp.name.s.len &&
				    (strncasecmp(avp_name.s.s, ga->avp.name.s.s,
						 avp_name.s.len)==0) )
					return -1;
			} else {
				if (avp_name.n==ga->avp.name.n)
					return -1;
			}
		}
	}
	return 0;
}


int add_avp_galias(str *alias, int type, int_str avp_name)
{
	struct avp_galias *ga;

	if ((type&AVP_NAME_STR && (!avp_name.s.s ||
				   !avp_name.s.len)) ||!alias || !alias->s ||
		!alias->len ){
		LOG(L_ERR, "ERROR:add_avp_galias: null params received\n");
		goto error;
	}

	if (check_avp_galias(alias,type,avp_name)!=0) {
		LOG(L_ERR, "ERROR:add_avp_galias: duplicate alias/avp entry\n");
		goto error;
	}

	ga = (struct avp_galias*)pkg_malloc( sizeof(struct avp_galias) );
	if (ga==0) {
		LOG(L_ERR, "ERROR:add_avp_galias: no more pkg memory\n");
		goto error;
	}

	ga->alias.s = (char*)pkg_malloc( alias->len+1 );
	if (ga->alias.s==0) {
		LOG(L_ERR, "ERROR:add_avp_galias: no more pkg memory\n");
		goto error1;
	}
	memcpy( ga->alias.s, alias->s, alias->len);
	ga->alias.len = alias->len;

	ga->avp.type = type&AVP_NAME_STR;

	if (type&AVP_NAME_STR) {
		ga->avp.name.s.s = (char*)pkg_malloc( avp_name.s.len+1 );
		if (ga->avp.name.s.s==0) {
			LOG(L_ERR, "ERROR:add_avp_galias: no more pkg memory\n");
			goto error2;
		}
		ga->avp.name.s.len = avp_name.s.len;
		memcpy( ga->avp.name.s.s, avp_name.s.s, avp_name.s.len);
		ga->avp.name.s.s[avp_name.s.len] = 0;
		DBG("DEBUG:add_avp_galias: registering <%s> for avp name <%s>\n",
			ga->alias.s, ga->avp.name.s.s);
	} else {
		ga->avp.name.n = avp_name.n;
		DBG("DEBUG:add_avp_galias: registering <%s> for avp id <%d>\n",
			ga->alias.s, ga->avp.name.n);
	}

	ga->next = galiases;
	galiases = ga;

	return 0;
error2:
	pkg_free(ga->alias.s);
error1:
	pkg_free(ga);
error:
	return -1;
}


int lookup_avp_galias(str *alias, int *type, int_str *avp_name)
{
	struct avp_galias *ga;

	for( ga=galiases ; ga ; ga=ga->next )
		if (alias->len==ga->alias.len &&
		(strncasecmp( alias->s, ga->alias.s, alias->len)==0) ) {
			*type = ga->avp.type;
			*avp_name = ga->avp.name;
			return 0;
		}

	return -1;
}


/* parsing functions */
#define ERR_IF_CONTAINS(name,chr) \
	if (memchr(name->s,chr,name->len)) { \
		ERR("Unexpected control character '%c' in AVP name\n", chr); \
		goto error; \
	}

int parse_avp_name( str *name, int *type, int_str *avp_name, int *index)
{
	int ret;
	avp_ident_t attr;

	ret=parse_avp_ident(name, &attr);
	if (!ret) {
		if (type) *type = attr.flags;
		if (avp_name) *avp_name = attr.name;
		if (index) *index = attr.index;
	}
	return ret;
}


/** parse an avp indentifier.
 *
 * Parses the following avp indentifier forms:
 *       - "i:<number>"  - old form, deprecated  (e.g. i:42)
 *       - "s:<string>"  - old form, deprecated  (e.g. s:foo)
 *       - "<track>.<name>"                      (e.g.: f.bar)
 *       - "<track>.<name>[<index>]"             (e.g.: f.bar[1])
 *       - "<track><class>.<name>"               (e.g:  tu.bar)
 *       - "<track><class>.<name>[<index>]"      (e.g:  fd.bar[2])
 *       - "<string>"                            (e.g.: foo)
 * Where:
 *          <string> = ascii string
 *          <id>   = ascii string w/o '[', ']', '.' and '/'
 *          <name> = <id> | '/' regex '/'
 *                   (Note: regex use is deprecated)
 *          <track> = 'f' | 't'
 *                   (from or to)
 *          <class> = 'r' | 'u' | 'd' | 'g'
 *                    (uri, user, domain or global)
 *          <index> = <number> | '-' <number> | ''
 *                    (the avp index, if missing it means AVP_INDEX_ALL, but
 *                     it's use is deprecated)
 * More examples:
 *       "fr.bar[1]"  - from track, uri class, avp "bar", the value 1.
 *       "tu./^foo/"  - to track,  user class, all avps for which the name
 *                      starts with foo (note RE in avp names are deprecated).
 *        "t.did"     - to track, "did" avp
 *
 * @param name  - avp identifier
 * @param *attr - the result will be stored here
 * @return 0 on success, -1 on error
 */
int parse_avp_ident( str *name, avp_ident_t* attr)
{
	unsigned int id;
	char c;
	char *p;
	str s;

	if (name==0 || name->s==0 || name->len==0) {
		ERR("NULL name or name->s or name->len\n");
		goto error;
	}

	attr->index = 0;
	DBG("Parsing '%.*s'\n", name->len, name->s);
	if (name->len>=2 && name->s[1]==':') { /* old fashion i: or s: */
		WARN("i: and s: avp name syntax is deprecated!\n");
		c = name->s[0];
		name->s += 2;
		name->len -= 2;
		if (name->len==0)
			goto error;
		switch (c) {
			case 's': case 'S':
				attr->flags = AVP_NAME_STR;
				attr->name.s = *name;
				break;
			case 'i': case 'I':
				attr->flags = 0;
				if (str2int( name, &id)!=0) {
					ERR("invalid ID "
						"<%.*s> - not a number\n", name->len, name->s);
					goto error;
				}
				attr->name.n = (int)id;
				break;
			default:
				ERR("unsupported type "
					"[%c]\n", c);
				goto error;
		}
	} else if ((p=memchr(name->s, '.', name->len))) {
		if (p-name->s==1) {
			id=name->s[0];
			name->s +=2;
			name->len -=2;
		} else if (p-name->s==2) {
			id=name->s[0]<<8 | name->s[1];
			name->s +=3;
			name->len -=3;
		} else {
			ERR("AVP unknown class prefix '%.*s'\n", name->len, name->s);
			goto error;
		}
		if (name->len==0) {
			ERR("AVP name not specified after the prefix separator\n");
			goto error;
		}
		switch (id) {
			case 'f':
				attr->flags = AVP_TRACK_FROM;
				break;
			case 't':
				attr->flags = AVP_TRACK_TO;
				break;
			case 0x6672: /* 'fr' */
				attr->flags = AVP_TRACK_FROM | AVP_CLASS_URI;
				break;
			case 0x7472: /* 'tr' */
				attr->flags = AVP_TRACK_TO | AVP_CLASS_URI;
				break;				
			case 0x6675: /* 'fu' */
				attr->flags = AVP_TRACK_FROM | AVP_CLASS_USER;
				break;
			case 0x7475: /* 'tu' */
				attr->flags = AVP_TRACK_TO | AVP_CLASS_USER;
				break;
			case 0x6664: /* 'fd' */
				attr->flags = AVP_TRACK_FROM | AVP_CLASS_DOMAIN;
				break;
			case 0x7464: /* 'td' */
				attr->flags = AVP_TRACK_TO | AVP_CLASS_DOMAIN;
				break;
			case 'g':
				attr->flags = AVP_TRACK_ALL | AVP_CLASS_GLOBAL;
				break;
			default:
				if (id < 1<<8)
					ERR("AVP unknown class prefix '%c'\n", id);
				else
					ERR("AVP unknown class prefix '%c%c'\n", id>>8,id);
				goto error;
		}
		if (name->s[name->len-1]==']') {
			p=memchr(name->s, '[', name->len);
			if (!p) {
				ERR("missing '[' for AVP index\n");
				goto error;
			}
			s.s=p+1;
			s.len=name->len-(p-name->s)-2; /* [ and ] */
			if (s.len == 0) {
				attr->flags |= AVP_INDEX_ALL;
			} else {
				if (s.s[0]=='-') {
					attr->flags |= AVP_INDEX_BACKWARD;
					s.s++;s.len--;
				} else {
					attr->flags |= AVP_INDEX_FORWARD;
				}
				if ((str2int(&s, &id) != 0)||(id==0)) {
					ERR("Invalid AVP index '%.*s'\n", s.len, s.s);
					goto error;
				}
				attr->index = id;
			}
			name->len=p-name->s;
		}
		ERR_IF_CONTAINS(name,'.');
		ERR_IF_CONTAINS(name,'[');
		ERR_IF_CONTAINS(name,']');
		if ((name->len > 2) && (name->s[0]=='/') && (name->s[name->len-1]=='/')) {
			attr->name.re=pkg_malloc(sizeof(regex_t));
			if (!attr->name.re) {
				BUG("No free memory to allocate AVP_NAME_RE regex\n");
				goto error;
			}
			name->s[name->len-1]=0;
			if (regcomp(attr->name.re, name->s+1, REG_EXTENDED|REG_NOSUB|REG_ICASE)) {
				pkg_free(attr->name.re);
				attr->name.re=0;
				name->s[name->len-1] = '/';
				goto error;
			}
			name->s[name->len-1] = '/';
			attr->flags |= AVP_NAME_RE;
		} else {
			ERR_IF_CONTAINS(name,'/');
			attr->flags |= AVP_NAME_STR;
			attr->name.s = *name;
		}
	} else {
		/*default is string name*/
		attr->flags = AVP_NAME_STR;
		attr->name.s = *name;
	}

	return 0;
error:
	return -1;
}

void free_avp_ident(avp_ident_t* attr)
{
	if (attr->flags & AVP_NAME_RE) {
		if (! attr->name.re) {
			BUG("attr ident @%p has the regexp flag set, but no regexp.\n",
					attr);
#ifdef EXTRA_DEBUG
			abort();
#endif
		} else {
			regfree(attr->name.re);
			pkg_free(attr->name.re);
		}
	}
}

int parse_avp_spec( str *name, int *type, int_str *avp_name, int *index)
{
	str alias;

	if (name==0 || name->s==0 || name->len==0)
		return -1;

	if (name->s[0]==GALIAS_CHAR_MARKER) {
		/* it's an avp alias */
		if (name->len==1) {
			LOG(L_ERR,"ERROR:parse_avp_spec: empty alias\n");
			return -1;
		}
		alias.s = name->s+1;
		alias.len = name->len-1;
		return lookup_avp_galias( &alias, type, avp_name);
	} else {
		return parse_avp_name( name, type, avp_name, index);
	}
}

void free_avp_name(avp_flags_t *type, int_str *avp_name)
{
<<<<<<< HEAD
	if ((*type & AVP_NAME_RE) && (avp_name->re)){
		regfree(avp_name->re);
		pkg_free(avp_name->re);
		avp_name->re=0;
=======
	if ((*type & AVP_NAME_RE) && (avp_name->re)) {
		regfree(avp_name->re);
		pkg_free(avp_name->re);
>>>>>>> de223f01
	}
}

int add_avp_galias_str(char *alias_definition)
{
	int_str avp_name;
	char *s;
	str  name;
	str  alias;
	int  type;
	int  index;

	s = alias_definition;
	while(*s && isspace((int)*s))
		s++;

	while (*s) {
		/* parse alias name */
		alias.s = s;
		while(*s && *s!=';' && !isspace((int)*s) && *s!='=')
			s++;
		if (alias.s==s || *s==0 || *s==';')
			goto parse_error;
		alias.len = s-alias.s;
		while(*s && isspace((int)*s))
			s++;
		/* equal sign */
		if (*s!='=')
			goto parse_error;
		s++;
		while(*s && isspace((int)*s))
			s++;
		/* avp name */
		name.s = s;
		while(*s && *s!=';' && !isspace((int)*s))
			s++;
		if (name.s==s)
			goto parse_error;
		name.len = s-name.s;
		while(*s && isspace((int)*s))
			s++;
		/* check end */
		if (*s!=0 && *s!=';')
			goto parse_error;
		if (*s==';') {
			for( s++ ; *s && isspace((int)*s) ; s++ );
			if (*s==0)
				goto parse_error;
		}

		if (parse_avp_name( &name, &type, &avp_name, &index)!=0) {
			LOG(L_ERR, "ERROR:add_avp_galias_str: <%.*s> not a valid AVP "
				"name\n", name.len, name.s);
			goto error;
		}

		if (add_avp_galias( &alias, type, avp_name)!=0) {
			LOG(L_ERR, "ERROR:add_avp_galias_str: add global alias failed\n");
			goto error;
		}
	} /*end while*/

	return 0;
parse_error:
	LOG(L_ERR, "ERROR:add_avp_galias_str: parse error in <%s> around "
		"pos %ld\n", alias_definition, (long)(s-alias_definition));
error:
	return -1;
}


void delete_avp(avp_flags_t flags, avp_name_t name)
{
	struct search_state st;
	avp_t* avp;

	avp = search_first_avp(flags, name, 0, &st);
	while(avp) {
		destroy_avp(avp);
		avp = search_next_avp(&st, 0);
	}
}

/* AVP flags functions */

/* name2id conversion is intended to use during fixup (cfg parsing and modinit) only therefore no hash is used */
avp_flags_t register_avpflag(char* name) {
	avp_flags_t ret;
	ret = get_avpflag_no(name);
	if (ret == 0) {
		if (registered_avpflags_no >= MAX_AVPFLAG) {
			LOG(L_ERR, "register_avpflag: cannot register new avp flag ('%s'), max.number of flags (%d) reached\n", name, MAX_AVPFLAG);
			return -1;
		}
		ret = 1<<(AVP_CUSTOM_FLAGS+registered_avpflags_no);
		registered_avpflags[registered_avpflags_no++] = name;
	}
	return ret;
}

avp_flags_t get_avpflag_no(char* name) {
	int i;
	for (i=0; i<registered_avpflags_no; i++) {
		if (strcasecmp(name, registered_avpflags[i])==0)
			return 1<<(AVP_CUSTOM_FLAGS+i);
	}
	return 0;
}<|MERGE_RESOLUTION|>--- conflicted
+++ resolved
@@ -1054,16 +1054,10 @@
 
 void free_avp_name(avp_flags_t *type, int_str *avp_name)
 {
-<<<<<<< HEAD
 	if ((*type & AVP_NAME_RE) && (avp_name->re)){
 		regfree(avp_name->re);
 		pkg_free(avp_name->re);
 		avp_name->re=0;
-=======
-	if ((*type & AVP_NAME_RE) && (avp_name->re)) {
-		regfree(avp_name->re);
-		pkg_free(avp_name->re);
->>>>>>> de223f01
 	}
 }
 
