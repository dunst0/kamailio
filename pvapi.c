--- conflicted
+++ resolved
@@ -1149,23 +1149,11 @@
 
 
 
-/** frees only the contests of a pv_spec_t. */
-void pv_spec_free_contents(pv_spec_t *spec)
-{
-	/* TODO: free name if it is PV */
-	if(spec->trans)
-		tr_free((trans_t*)spec->trans);
-}
-
-
-
-/**
- * destroy the content of pv_spec_t structure
+/** destroy the content of pv_spec_t structure.
  */
 void pv_spec_destroy(pv_spec_t *spec)
 {
 	if(spec==0) return;
-<<<<<<< HEAD
 	/* free name if it is PV */
 	if(spec->pvp.pvn.nfree)
 		spec->pvp.pvn.nfree((void*)(&spec->pvp.pvn));
@@ -1173,16 +1161,12 @@
 		tr_free((trans_t*)spec->trans);
 }
 
-/**
- * free the pv_spec_t structure
+/** free the pv_spec_t structure.
  */
 void pv_spec_free(pv_spec_t *spec)
 {
 	if(spec==0) return;
 	pv_spec_destroy(spec);
-=======
-	pv_spec_free_contents(spec);
->>>>>>> c06ba275
 	pkg_free(spec);
 }
 
