/*
 * $Id$
 *
 * Perl module for OpenSER
 *
 * Copyright (C) 2006 Collax GmbH
 *                    (Bastian Friedrich <bastian.friedrich@collax.com>)
 *
 * This file is part of openser, a free SIP server.
 *
 * openser is free software; you can redistribute it and/or modify
 * it under the terms of the GNU General Public License as published by
 * the Free Software Foundation; either version 2 of the License, or
 * (at your option) any later version
 *
 * openser is distributed in the hope that it will be useful,
 * but WITHOUT ANY WARRANTY; without even the implied warranty of
 * MERCHANTABILITY or FITNESS FOR A PARTICULAR PURPOSE.  See the
 * GNU General Public License for more details.
 *
 * You should have received a copy of the GNU General Public License
 * along with this program; if not, write to the Free Software
 * Foundation, Inc., 59 Temple Place, Suite 330, Boston, MA  02111-1307  USA
 *
 */

#include <EXTERN.h>
#include <perl.h>
#include <XSUB.h>
#include <unistd.h>
#undef load_module

/* perl.h defines union semun */
#ifdef USE_SYSV_SEM
# undef _SEM_SEMUN_UNDEFINED
#endif

#include "../../sr_module.h"
#include "../../parser/msg_parser.h"
#include "../../parser/parse_uri.h"
#include "../../usr_avp.h"
#include "../../action.h"
#include "../../flags.h"
#include "../../pvar.h"
#include "../../dset.h"
#include "../../mem/mem.h"
#include "../../route_struct.h"
#include "../../qvalue.h"
#include "../../dprint.h"

extern int unsafemodfnc;

enum xs_uri_members {
	XS_URI_USER = 0,
	XS_URI_PASSWD,
	XS_URI_HOST,
	XS_URI_PORT,
	XS_URI_PARAMS,
	XS_URI_HEADERS,
	XS_URI_TRANSPORT,
	XS_URI_TTL,
	XS_URI_USER_PARAM,
	XS_URI_MADDR,
	XS_URI_METHOD,
	XS_URI_LR,
	XS_URI_R2,
	XS_URI_TRANSPORT_VAL,
	XS_URI_TTL_VAL,
	XS_URI_USER_PARAM_VAL,
	XS_URI_MADDR_VAL,
	XS_URI_METHOD_VAL,
	XS_URI_LR_VAL,
	XS_URI_R2_VAL
	
	/* These members are no strings:
		unsigned short port_no;
	unsigned short proto; / * from transport * /
	uri_type type; / * uri scheme */
};

/*
 * Return the sip_msg struct referred to by perl reference sv
 */
struct sip_msg * sv2msg(SV *sv) {
	struct sip_msg* m;
	if (SvROK(sv)) {
		sv = SvRV(sv);
		if (SvIOK(sv)) {
			m = INT2PTR(struct sip_msg*, SvIV(sv));
			return m;
		}
	}
	return NULL; /* In case of error above... */
}

struct sip_uri * sv2uri(SV *sv) {
	struct sip_uri* u;
	if (SvROK(sv)) {
		sv = SvRV(sv);
		if (SvIOK(sv)) {
			u = INT2PTR(struct sip_uri*, SvIV(sv));
			return u;
		}
	}
	return NULL; /* In case of error above... */
}

struct action * sv2action(SV *sv) {
	struct action* a;
	if (SvROK(sv)) {
		sv = SvRV(sv);
		if (SvIOK(sv)) {
			a = INT2PTR(struct action*, SvIV(sv));
			return a;
		}
	}
	return NULL; /* In case of error above... */
}

/*
 * We have a private function for two reasons:
 * a) Return SIP_INVALID even if type was sth different
 * b) easy access
 */

inline static int getType(struct sip_msg *msg) {
	int t = SIP_INVALID;

	if (!msg) return SIP_INVALID;

	switch ((msg->first_line).type) {
		case SIP_REQUEST:	t = SIP_REQUEST; break;
		case SIP_REPLY:		t = SIP_REPLY; break;
	}
	return t;
}
		

SV *getStringFromURI(SV *self, enum xs_uri_members what) {
	struct sip_uri *myuri = sv2uri(self);
	str *ret = NULL;

	if (!myuri) {
		LM_ERR("Invalid URI reference\n");
		ret = NULL;
	} else {
		
		switch (what) {
			case XS_URI_USER:	ret = &(myuri->user);
						break;
			case XS_URI_HOST:	ret = &(myuri->host);
						break;
			case XS_URI_PASSWD:	ret = &(myuri->passwd);
						break;
			case XS_URI_PORT:	ret = &(myuri->port);
						break;
			case XS_URI_PARAMS:	ret = &(myuri->params);
						break;
			case XS_URI_HEADERS:	ret = &(myuri->headers);
						break;
			case XS_URI_TRANSPORT:	ret = &(myuri->transport);
						break;
			case XS_URI_TTL:		ret = &(myuri->ttl);
						break;
			case XS_URI_USER_PARAM:	ret = &(myuri->user_param);
						break;
			case XS_URI_MADDR:	ret = &(myuri->maddr);
						break;
			case XS_URI_METHOD:	ret = &(myuri->method);
						break;
			case XS_URI_LR:		ret = &(myuri->lr);
						break;
			case XS_URI_R2:		ret = &(myuri->r2);
						break;
			case XS_URI_TRANSPORT_VAL:	ret = &(myuri->transport_val);
						break;
			case XS_URI_TTL_VAL:	ret = &(myuri->ttl_val);
						break;
			case XS_URI_USER_PARAM_VAL:	ret = &(myuri->user_param_val);
						break;
			case XS_URI_MADDR_VAL:	ret = &(myuri->maddr_val);
						break;
			case XS_URI_METHOD_VAL:	ret = &(myuri->method_val);
						break;
			case XS_URI_LR_VAL:	ret = &(myuri->lr_val);
						break;
			case XS_URI_R2_VAL:	ret = &(myuri->r2_val);
						break;

			default:	LM_INFO("Unknown URI element"
						" requested: %d\n", what);
					break;
		}
	}

	if ((ret) && (ret->len)) {
		return sv_2mortal(newSVpv(ret->s, ret->len));
	} else {
		return &PL_sv_undef;
	}
}



/*
 * Calls an exported function. Parameters are copied and fixup'd.
 *
 * Return codes:
 *   -1 - Function not available (or other error).
 *    1 - Function was called. Its return value is returned via the retval
 *        parameter.
 */

int moduleFunc(struct sip_msg *m, char *func,
	       char *param1, char *param2,
	       int *retval) {

	sr31_cmd_export_t* exp_func_struct;
	struct action *act;
	unsigned mod_ver;
	char *argv[2];
	int argc = 0;
	struct run_act_ctx ra_ctx;

	if (!func) {
		LM_ERR("moduleFunc called with null function name. Error.");
		return -1;
	}

	if ((!param1) && param2) {
		LM_ERR("moduleFunc called with parameter 1 UNSET and"
			   " parameter 2 SET. Error.");
		return -1;
	}


	if (param1) {
		argv[0] = (char *)pkg_malloc(strlen(param1)+1);
		strcpy(argv[0], param1);
		argc++;
	} else {
		argv[0] = NULL;
	}

	if (param2) {
		argv[1] = (char *)pkg_malloc(strlen(param2)+1);
		strcpy(argv[1], param2);
		argc++;
	} else {
		argv[1] = NULL;
	}

	exp_func_struct = find_export_record(func, argc, 0, &mod_ver);
	if (!exp_func_struct || mod_ver < 1) {
		LM_ERR("function '%s' called, but not available.", func);
		*retval = -1;
		if (argv[0]) pkg_free(argv[0]);
		if (argv[1]) pkg_free(argv[1]);
		return -1;
	}

	act = mk_action(MODULE2_T, 4 /* number of (type, value) pairs */,
					MODEXP_ST, exp_func_struct, /* function */
					NUMBER_ST, 2,  /* parameter number */
					STRING_ST, argv[0], /* param. 1 */
					STRING_ST, argv[1]  /* param. 2 */
			);


	if (!act) {
		LM_ERR("action structure could not be created. Error.");
		if (argv[0]) pkg_free(argv[0]);
		if (argv[1]) pkg_free(argv[1]);
		return -1;
	}


	if (exp_func_struct->fixup) {
		if (!unsafemodfnc) {
			LM_ERR("Module function '%s' is unsafe. Call is refused.\n", func);
			if (argv[0]) pkg_free(argv[0]);
			if (argv[1]) pkg_free(argv[1]);
			*retval = -1;
			return -1;
		}

		if (argc>=2) {
<<<<<<< HEAD
			*retval = exp_func_struct->v1.fixup(&(act->val[3].u.data), 2);
=======
			*retval = exp_func_struct->fixup(&(act->val[2].u.data), 2);
>>>>>>> c06ba275
			if (*retval < 0) {
				LM_ERR("Error in fixup (2)\n");
				return -1;
			}
			act->val[3].type = MODFIXUP_ST;
		}
		if (argc>=1) {
<<<<<<< HEAD
			*retval = exp_func_struct->v1.fixup(&(act->val[2].u.data), 1);
=======
			*retval = exp_func_struct->fixup(&(act->val[1].u.data), 1);
>>>>>>> c06ba275
			if (*retval < 0) {
				LM_ERR("Error in fixup (1)\n");
				return -1;
			}
			act->val[2].type = MODFIXUP_ST;
		}
		if (argc==0) {
			*retval = exp_func_struct->fixup(0, 0);
			if (*retval < 0) {
				LM_ERR("Error in fixup (0)\n");
				return -1;
			}
		}
	}

	init_run_actions_ctx(&ra_ctx);
	*retval = do_action(&ra_ctx, act, m);

	if ((act->val[3].type == MODFIXUP_ST) && (act->val[3].u.data)) {
		/* pkg_free(act->elem[3].u.data); */
		LM_WARN("moduleFunction: A fixup function was called. "
				"This currently creates a memory leak.\n");
	}

	if ((act->val[2].type == MODFIXUP_ST) && (act->val[2].u.data)) {
		/* pkg_free(act->elem[2].u.data); */
		LM_WARN("moduleFunction: A fixup function was called. "
				"This currently creates a memory leak.\n");
	}

	if (argv[0]) pkg_free(argv[0]);
	if (argv[1]) pkg_free(argv[1]);

	pkg_free(act);
	
	return 1;
}


/**
 * Rewrite Request-URI
 */
static inline int rewrite_ruri(struct sip_msg* _m, char* _s)
{
	struct action act;
	struct run_act_ctx ra_ctx;

	act.type = SET_URI_T;
	act.val[0].type = STRING_ST;
	act.val[0].u.string = _s;
	act.next = 0;

	init_run_actions_ctx(&ra_ctx);	
	if (do_action(&ra_ctx, &act, _m) < 0)
	{
		LM_ERR("rewrite_ruri: Error in do_action\n");
		return -1;
	}
	return 0;
}


/**
 * Compile a string with pseudo variables substituted by their values.
 * A string buffer is allocated. Deallocate afterwards!
 */
char *pv_sprintf(struct sip_msg *m, char *fmt) {
	int buf_size = 4096;
	pv_elem_t *model;
	str s;
	char *out = (char *)pkg_malloc(buf_size);
	char *ret = NULL;

	if (!out) {
		LM_ERR("pv_sprintf: Memory exhausted!\n");
		return NULL;
	}

	s.s = fmt; s.len = strlen(s.s);
	if(pv_parse_format(&s, &model) < 0) {
		LM_ERR("pv_sprintf: ERROR: wrong format[%s]!\n",
			fmt);
		return NULL;
	}

	if(pv_printf(m, model, out, &buf_size) < 0) {
		ret = NULL;
	} else {
		ret = strdup(out);
	}

	pv_elem_free_all(model);
	pkg_free(out);

	return ret;
}

/**
 * Convert an SV to an int_str struct. Needed in AVP package.
 * - val: SV to convert.
 * - is: pointer to resulting int_str
 * - flags: pointer to flags to set
 * - strflag: flag mask to be or-applied for string match
 */

inline int sv2int_str(SV *val, int_str *is,
		      unsigned short *flags, unsigned short strflag) {
	char *s;
	STRLEN len;

	if (!SvOK(val)) {
		LM_ERR("AVP:sv2int_str: Invalid value "
			"(not a scalar).\n");
		return 0;
	}
	
	if (SvIOK(val)) { /* numerical name */
		is->n = SvIV(val);
		*flags = 0;
		return 1;
	} else if (SvPOK(val)) {
		s = SvPV(val, len);
		is->s.len = len;
		is->s.s = s;
		(*flags) |= strflag;
		return 1;
	} else {
		LM_ERR("AVP:sv2int_str: Invalid value "
			"(neither string nor integer).\n");
		return 0;
	}
}

/* ************************************************************************ */
/* Object methods begin here */

=head1 OpenSER

This module provides access to a limited number of OpenSER core functions.
As the most interesting functions deal with SIP messages, they are located
in the OpenSER::Message class below.

=cut

MODULE = OpenSER PACKAGE = OpenSER

=head2 log(level,message)

Logs the message with OpenSER's logging facility. The logging level
is one of the following:

 * L_ALERT
 * L_CRIT
 * L_ERR
 * L_WARN
 * L_NOTICE
 * L_INFO
 * L_DBG

Please note that this method is I<NOT> automatically exported, as it collides
with the perl function log (which calculates the logarithm). Either explicitly
import the function (via C<use OpenSER qw ( log );>), or call it with its full
name:

 OpenSER::log(L_INFO, "foobar");

=cut

void
log(level, log)
    int level
    char *log
  PREINIT:
  INIT:
  CODE:
	switch (level) {
	case L_ALERT:	LM_ALERT("%s", log); break;
	case L_CRIT:	LM_CRIT("%s", log); break;
	case L_ERR:	LM_ERR("%s", log); break;
	case L_WARN:	LM_WARN("%s", log); break;
	case L_NOTICE:	LM_NOTICE("%s", log); break;
	case L_INFO:	LM_INFO("%s", log); break;
	default:	LM_DBG("%s", log); break;
	}
  OUTPUT:



MODULE = OpenSER PACKAGE = OpenSER::Message

PROTOTYPES: ENABLE

=head1 OpenSER::Message

This package provides access functions for an OpenSER C<sip_msg> structure and
its sub-components. Through its means it is possible to fully configure
alternative routing decisions.

=cut

=head2 getType()

Returns one of the constants SIP_REQUEST, SIP_REPLY, SIP_INVALID stating the
type of the current message.

=cut

int
getType(self)
    SV *self
  PREINIT:
    struct sip_msg *msg = sv2msg(self);
  INIT:
  CODE:
  	RETVAL = getType(msg);
  OUTPUT:
  	RETVAL
	
	

=head2 getStatus()

Returns the status code of the current Reply message. This function is invalid
in Request context!

=cut

SV *
getStatus(self)
    SV *self
  PREINIT:
    struct sip_msg *msg = sv2msg(self);
    str *ret;
  INIT:
  CODE:
	if (!msg) {
		LM_ERR("Invalid message reference\n");
		ST(0) = &PL_sv_undef;
	} else {
		if (getType(msg) != SIP_REPLY) {
			LM_ERR("getStatus: Status not available in"
				" non-reply messages.");
			ST(0) = &PL_sv_undef;
		} else {
			ret = &((msg->first_line).u.reply.status);
			ST(0) = sv_2mortal(newSVpv(ret->s, ret->len));
		}
	}


=head2 getReason()

Returns the reason of the current Reply message. This function is invalid
in Request context!

=cut

SV *
getReason(self)
    SV *self
  PREINIT:
    struct sip_msg *msg = sv2msg(self);
    str *ret;
  INIT:
  CODE:
	if (!msg) {
		LM_ERR("Invalid message reference\n");
		ST(0) = &PL_sv_undef;
	} else {
		if (getType(msg) != SIP_REPLY) {
			LM_ERR("getReason: Reason not available in"
				" non-reply messages.");
			ST(0) = &PL_sv_undef;
		} else {
			ret = &((msg->first_line).u.reply.reason);
			ST(0) = sv_2mortal(newSVpv(ret->s, ret->len));
		}
	}


=head2 getVersion()

Returns the version string of the current SIP message.

=cut

SV *
getVersion(self)
    SV *self
  PREINIT:
    struct sip_msg *msg = sv2msg(self);
    str *ret;
  INIT:
  CODE:
	if (!msg) {
		LM_ERR("Invalid message reference\n");
		ST(0) = &PL_sv_undef;
	} else {
		if (getType(msg) == SIP_REQUEST) {
			ret = &((msg->first_line).u.request.version);
		} else { /* SIP_REPLY */
			ret = &((msg->first_line).u.reply.version);
		}
		ST(0) = sv_2mortal(newSVpv(ret->s, ret->len));
	}


=head2 getRURI()

This function returns the recipient URI of the present SIP message:

C<< my $ruri = $m->getRURI(); >>

getRURI returns a string. See L</"getParsedRURI()"> below how to receive a
parsed structure.

This function is valid in request messages only.

=cut

SV *
getRURI(self)
    SV *self
  PREINIT:
    struct sip_msg *msg = sv2msg(self);
    str *ret;
  INIT:
  CODE:
	if (!msg) {
		LM_ERR("Invalid message reference\n");
		ST(0) = &PL_sv_undef;
	} else {
		if (getType(msg) != SIP_REQUEST) {
			LM_ERR("Not a request message - "
				"no RURI available.\n");
			ST(0) = &PL_sv_undef;
		} else {
			ret = &((msg->first_line).u.request.uri);
			ST(0) = sv_2mortal(newSVpv(ret->s, ret->len));
		}
	}


=head2 getMethod()

Returns the current method, such as C<INVITE>, C<REGISTER>, C<ACK> and so on.

C<< my $method = $m->getMethod(); >>

This function is valid in request messages only.

=cut

char *
getMethod(self)
    SV *self
  PREINIT:
    struct sip_msg *msg = sv2msg(self);
    str *ret;
  INIT:
  CODE:
	if (!msg) {
		LM_ERR("Invalid message reference\n");
		ST(0) = &PL_sv_undef;
	} else {
		if (getType(msg) != SIP_REQUEST) {
			LM_ERR("Not a request message - "
				"no method available.\n");
			ST(0) = &PL_sv_undef;
		} else {
			ret = &((msg->first_line).u.request.method);
			ST(0) = sv_2mortal(newSVpv(ret->s, ret->len));
		}
	}


=head2 getFullHeader()

Returns the full message header as present in the current message.
You might use this header to further work with it with your
favorite MIME package.

C<< my $hdr = $m->getFullHeader(); >>

=cut

SV *
getFullHeader(self)
    SV *self
  PREINIT:
    struct sip_msg *msg = sv2msg(self);
    char *firsttoken;
    long headerlen;
  INIT:
  CODE:
	if (!msg) {
		LM_ERR("Invalid message reference\n");
		ST(0) = &PL_sv_undef;
	} else {
		if (getType(msg) == SIP_INVALID) {
			LM_ERR("getFullHeader: Invalid message type.\n");
			ST(0)  = &PL_sv_undef;
		} else {
			parse_headers(msg, ~0, 0);
			if (getType(msg) == SIP_REQUEST) {
				firsttoken = (msg->first_line).u.request.method.s;
			} else { /* SIP_REPLY */
				firsttoken = (msg->first_line).u.reply.version.s;
			}

			if (msg->eoh == NULL)
				headerlen = 0;
			else
				headerlen = ((long)(msg->eoh))
						-((long)(firsttoken));

			if (headerlen > 0) {
				ST(0) = 
				    sv_2mortal(newSVpv(firsttoken, headerlen));
			} else {
				ST(0) = &PL_sv_undef;
			}
		}
	}


=head2 getBody()

Returns the message body.

=cut

SV *
getBody(self)
    SV *self
  PREINIT:
    struct sip_msg *msg = sv2msg(self);
  INIT:
  CODE:
	if (!msg) {
		LM_ERR("Invalid message reference\n");
		ST(0) = &PL_sv_undef;
	} else {
		parse_headers(msg, ~0, 0);
		ST(0) = sv_2mortal(newSVpv(get_body(msg), 0));
	}


=head2 getMessage()

Returns the whole message including headers and body.

=cut

SV *
getMessage(self)
    SV *self
  PREINIT:
    struct sip_msg *msg = sv2msg(self);
  INIT:
  CODE:
	if (!msg) {
		LM_ERR("Invalid message reference\n");
		ST(0) = &PL_sv_undef;
	} else {
		ST(0) = sv_2mortal(newSVpv(msg->buf, 0));
	}


=head2 getHeader(name)

Returns the body of the first message header with this name.

C<< print $m->getHeader("To"); >>

B<C<< "John" <sip:john@doe.example> >>>

=cut

SV *
getHeader(self, name)
    SV *self;
    char *name;
  PREINIT:
    struct sip_msg *msg = sv2msg(self);
    str *body = NULL;
    struct hdr_field *hf;
    int found = 0;
    int namelen = strlen(name);
  INIT:
  PPCODE:
	LM_DBG("searching '%s'\n", name);

	if (!msg) {
		LM_ERR("Invalid message reference\n");
	} else {
		parse_headers(msg, ~0, 0);
		for (hf = msg->headers; hf; hf = hf->next) {
			if (namelen == hf->name.len) {
				if (strncmp(name, hf->name.s, namelen) == 0) {
					/* Found the right header. */
					found = 1;
					body = &(hf->body);
					XPUSHs(sv_2mortal(newSVpv(body->s,
								  body->len)));
				}
			}
		}
	}
	if (!found) {
		XPUSHs(&PL_sv_undef);
	}



=head2 getHeaderNames()

Returns an array of all header names. Duplicates possible!

=cut

AV *
getHeaderNames(self)
    SV *self;
  PREINIT:
    struct sip_msg *msg = sv2msg(self);
    struct hdr_field *hf = NULL;
    int found = 0;
  PPCODE:
	
	if (!msg) {
		LM_ERR("Invalid message reference\n");
	} else {
		parse_headers(msg, ~0, 0);
		for (hf = msg->headers; hf; hf = hf->next) {
			found = 1;
			XPUSHs(sv_2mortal(newSVpv(hf->name.s, hf->name.len)));
		}
	}
	if (!found) {
		XPUSHs(&PL_sv_undef);
	}


=head2 moduleFunction(func,string1,string2)

Search for an arbitrary function in module exports and call it with the
parameters self, string1, string2.

C<string1> and/or C<string2> may be omitted.

As this function provides access to the functions that are exported to the
OpenSER configuration file, it is autoloaded for unknown functions. Instead of
writing

 $m->moduleFunction("sl_send_reply", "500", "Internal Error");
 $m->moduleFunction("xlog", "L_INFO", "foo");
 
you may as well write

 $m->sl_send_reply("500", "Internal Error");
 $m->xlog("L_INFO", "foo");

WARNING

In OpenSER 1.2, only a limited subset of module functions is available. This
restriction will be removed in a later version.

Here is a list of functions that are expected to be working (not claiming
completeness):

 * alias_db_lookup
 * consume_credentials
 * is_rpid_user_e164
 * append_rpid_hf
 * bind_auth
 * avp_print
 * cpl_process_register
 * cpl_process_register_norpl
 * load_dlg
 * ds_next_dst
 * ds_next_domain
 * ds_mark_dst
 * ds_mark_dst
 * is_from_local
 * is_uri_host_local
 * dp_can_connect
 * dp_apply_policy
 * enum_query (without parameters)
 * enum_fquery (without parameters)
 * is_from_user_enum (without parameters)
 * i_enum_query (without parameters)
 * imc_manager
 * jab_* (all functions from the jabber module)
 * load_gws (without parameters)
 * next_gw
 * from_gw (without parameters)
 * to_gw (without parameters)
 * sdp_mangle_ip
 * sdp_mangle_port
 * encode_contact
 * decode_contact
 * decode_contact_header
 * fix_contact
 * use_media_proxy
 * end_media_session
 * m_store
 * m_dump
 * fix_nated_contact
 * unforce_rtp_proxy
 * force_rtp_proxy
 * fix_nated_register
 * add_rcv_param
 * options_reply
 * checkospheader
 * validateospheader
 * requestosprouting
 * checkosproute
 * prepareosproute
 * prepareallosproutes
 * checkcallingtranslation
 * reportospusage
 * mangle_pidf
 * mangle_message_cpim
 * add_path (without parameters)
 * add_path_received (without parameters)
 * prefix2domain
 * allow_routing (without parameters)
 * allow_trusted
 * pike_check_req
 * handle_publish
 * handle_subscribe
 * stored_pres_info
 * bind_pua
 * send_publish
 * send_subscribe
 * pua_set_publish
 * loose_route
 * record_route
 * load_rr
 * sip_trace
 * sl_reply_error
 * sms_send_msg
 * sd_lookup
 * sstCheckMin
 * append_time
 * has_body (without parameters)
 * is_peer_verified
 * t_newtran
 * t_release
 * t_relay (without parameters)
 * t_flush_flags
 * t_check_trans
 * t_was_cancelled
 * t_load_contacts
 * t_next_contacts
 * uac_restore_from
 * uac_auth
 * has_totag
 * tel2sip
 * check_to
 * check_from
 * radius_does_uri_exist
 * ul_* (All functions exported by the usrloc module for user access)
 * xmpp_send_message

=cut


int
moduleFunction (self, func, string1 = NULL, string2 = NULL)
    SV *self;
    char *func;
    char *string1;
    char *string2;
  PREINIT:
    struct sip_msg *msg = sv2msg(self);
    int retval; /* Return value of called function */
    int ret;    /* Return value of moduleFunc - < 0 for "non existing function" and other errors */
  INIT:
  CODE:
	LM_DBG("Calling exported func '%s', Param1 is '%s',"
		" Param2 is '%s'\n", func, string1, string2);

	ret = moduleFunc(msg, func, string1, string2, &retval);
	if (ret < 0) {
		LM_ERR("calling module function '%s' failed."
			" Missing loadmodule?\n", func);
		retval = -1;
	}
	RETVAL = retval;
  OUTPUT:
	RETVAL



=head2 log(level,message) (deprecated type)

Logs the message with OpenSER's logging facility. The logging level
is one of the following:

 * L_ALERT
 * L_CRIT
 * L_ERR
 * L_WARN
 * L_NOTICE
 * L_INFO
 * L_DBG

The logging function should be accessed via the OpenSER module variant. This
one, located in OpenSER::Message, is deprecated.

=cut

void
log(self, level, log)
    SV *self
    int level
    char *log
  PREINIT:
  INIT:
  CODE:
	switch (level) {
	case L_ALERT:	LM_ALERT("%s", log); break;
	case L_CRIT:	LM_CRIT("%s", log); break;
	case L_ERR:	LM_ERR("%s", log); break;
	case L_WARN:	LM_WARN("%s", log); break;
	case L_NOTICE:	LM_NOTICE("%s", log); break;
	case L_INFO:	LM_INFO("%s", log); break;
	default:	LM_DBG("%s", log); break;
	}



=head2 rewrite_ruri(newruri)

Sets a new destination (recipient) URI. Useful for rerouting the
current message/call.

 if ($m->getRURI() =~ m/\@somedomain.net/) {
   $m->rewrite_ruri("sip:dispatcher\@organization.net");
 }

=cut

int
rewrite_ruri(self, newruri)
    SV *self;
    char *newruri;
  PREINIT:
    struct sip_msg *msg = sv2msg(self);
  INIT:
  CODE:
  	if (!msg) {
		LM_ERR("Invalid message reference\n");
		RETVAL = -1;
	} else {
		if (getType(msg) != SIP_REQUEST) {
			LM_ERR("Not a Request. RURI rewrite unavailable.\n");
			RETVAL = -1;
		} else {
			LM_DBG("New R-URI is [%s]\n", newruri);
			RETVAL = rewrite_ruri(msg, newruri);
		}
	}
  OUTPUT:
	RETVAL



=head2 setFlag(flag)

Sets a message flag. The constants as known from the C API may be used,
when Constants.pm is included.

=cut

int
setFlag(self, flag)
    SV *self;
    unsigned int flag;
  PREINIT:
	struct sip_msg *msg = sv2msg(self);
  INIT:
  CODE:
  	if (!msg) {
		LM_ERR("Invalid message reference\n");
		RETVAL = -1;
	} else {
		RETVAL = setflag(msg, flag);
	}
  OUTPUT:
	RETVAL


=head2 resetFlag(flag)

Resets a message flag.

=cut

int
resetFlag(self, flag)
    SV *self;
    unsigned int flag;
  PREINIT:
	struct sip_msg *msg = sv2msg(self);
  INIT:
  CODE:
  	if (!msg) {
		LM_ERR("Invalid message reference\n");
		RETVAL = -1;
	} else {
		RETVAL = resetflag(msg, flag);
	}
  OUTPUT:
	RETVAL

=head2 isFlagSet(flag)

Returns whether a message flag is set or not.

=cut

int
isFlagSet(self, flag)
    SV *self;
    unsigned int flag;
  PREINIT:
	struct sip_msg *msg = sv2msg(self);
  INIT:
  CODE:
  	if (!msg) {
		LM_ERR("Invalid message reference\n");
		RETVAL = -1;
	} else {
		RETVAL = isflagset(msg, flag) == 1 ? 1 : 0;
	}
  OUTPUT:
	RETVAL


=head2 pseudoVar(string)

Returns a new string where all pseudo variables are substituted by their values.
Can be used to receive the values of single variables, too.

B<Please remember that you need to escape the '$' sign in perl strings!>

=cut

SV *
pseudoVar(self, varstring)
    SV *self;
    char *varstring;
  PREINIT:
	struct sip_msg *msg = sv2msg(self);
	char *ret;
  CODE:
  	if (!msg) {
		LM_ERR("Invalid message reference\n");
		ST(0) = &PL_sv_undef;
	} else {
		ret = pv_sprintf(msg, varstring);
		if (ret) {
			ST(0) = sv_2mortal(newSVpv(ret, strlen(ret)));
			free(ret);
		} else {
			ST(0) = &PL_sv_undef;
		}
	}



=head2 append_branch(branch,qval)

Append a branch to current message.

=cut

int
append_branch(self, branch = NULL, qval = NULL)
	SV *self;
	char *branch;
	char *qval;
  PREINIT:
	struct sip_msg *msg = sv2msg(self);
	qvalue_t q = Q_UNSPECIFIED;
	str b = {0, 0};
  INIT:
  CODE:
  	if (!msg) {
		LM_ERR("Invalid message reference\n");
		RETVAL = -1;
	} else {
		if (qval) {
			if (str2q(&q, qval, strlen(qval)) < 0) {
				LM_ERR("append_branch: Bad q value.");
			} else { /* branch and qval set */
				b.s = branch;
				b.len = strlen(branch);
			}
		} else {
			if (branch) { /* branch set, qval unset */
				b.s = branch;
				b.len = strlen(branch);
			}
		}

		RETVAL = km_append_branch(msg, (b.s!=0)?&b:0, 0, 0, q, 0, 0);
	}
  OUTPUT:
	RETVAL



=head2 getParsedRURI()

Returns the current destination URI as an OpenSER::URI object.

=cut

SV *
getParsedRURI(self)
    SV *self;
  PREINIT:
    struct sip_msg *msg = sv2msg(self);
    struct sip_uri *uri;
    SV *ret;
  INIT:
  CODE:
	if (!msg) {
		LM_ERR("Invalid message reference\n");
		ST(0) = NULL;
	} else {
		parse_sip_msg_uri(msg);
		parse_headers(msg, ~0, 0);

		uri = &(msg->parsed_uri);
		ret = sv_newmortal();
		sv_setref_pv(ret, "OpenSER::URI", (void *)uri);
		SvREADONLY_on(SvRV(ret));

		ST(0) = ret;
	}
	


MODULE = OpenSER PACKAGE = OpenSER::URI

=head1 OpenSER::URI

This package provides functions for access to sip_uri structures.

=cut




=head2 user()

Returns the user part of this URI.

=cut

SV *
user(self)
    SV *self;
  CODE:
	ST(0) = getStringFromURI(self, XS_URI_USER);


=head2 host()

Returns the host part of this URI.

=cut

SV *
host(self)
    SV *self;
  CODE:
	ST(0) = getStringFromURI(self, XS_URI_HOST);


=head2 passwd()

Returns the passwd part of this URI.

=cut

SV *
passwd(self)
    SV *self;
  CODE:
	ST(0) = getStringFromURI(self, XS_URI_PASSWD);


=head2 port()

Returns the port part of this URI.

=cut

SV *
port(self)
    SV *self;
  CODE:
	ST(0) = getStringFromURI(self, XS_URI_PORT);


=head2 params()

Returns the params part of this URI.

=cut

SV *
params(self)
    SV *self;
  CODE:
	ST(0) = getStringFromURI(self, XS_URI_PARAMS);


=head2 headers()

Returns the headers part of this URI.

=cut

SV *
headers(self)
    SV *self;
  CODE:
	ST(0) = getStringFromURI(self, XS_URI_HEADERS);


=head2 transport()

Returns the transport part of this URI.

=cut

SV *
transport(self)
    SV *self;
  CODE:
	ST(0) = getStringFromURI(self, XS_URI_TRANSPORT);


=head2 ttl()

Returns the ttl part of this URI.

=cut

SV *
ttl(self)
    SV *self;
  CODE:
	ST(0) = getStringFromURI(self, XS_URI_TTL);


=head2 user_param()

Returns the user_param part of this URI.

=cut

SV *
user_param(self)
    SV *self;
  CODE:
	ST(0) = getStringFromURI(self, XS_URI_USER_PARAM);



=head2 maddr()

Returns the maddr part of this URI.

=cut

SV *
maddr(self)
    SV *self;
  CODE:
	ST(0) = getStringFromURI(self, XS_URI_MADDR);

=head2 method()

Returns the method part of this URI.

=cut

SV *
method(self)
    SV *self;
  CODE:
	ST(0) = getStringFromURI(self, XS_URI_METHOD);


=head2 lr()

Returns the lr part of this URI.

=cut

SV *
lr(self)
    SV *self;
  CODE:
	ST(0) = getStringFromURI(self, XS_URI_LR);


=head2 r2()

Returns the r2 part of this URI.

=cut

SV *
r2(self)
    SV *self;
  CODE:
	ST(0) = getStringFromURI(self, XS_URI_R2);


=head2 transport_val()

Returns the transport_val part of this URI.

=cut

SV *
transport_val(self)
    SV *self;
  CODE:
	ST(0) = getStringFromURI(self, XS_URI_TRANSPORT_VAL);


=head2 ttl_val()

Returns the ttl_val part of this URI.

=cut

SV *
ttl_val(self)
    SV *self;
  CODE:
	ST(0) = getStringFromURI(self, XS_URI_TTL_VAL);


=head2 user_param_val()

Returns the user_param_val part of this URI.

=cut

SV *
user_param_val(self)
    SV *self;
  CODE:
	ST(0) = getStringFromURI(self, XS_URI_USER_PARAM_VAL);


=head2 maddr_val()

Returns the maddr_val part of this URI.

=cut

SV *
maddr_val(self)
    SV *self;
  CODE:
	ST(0) = getStringFromURI(self, XS_URI_MADDR_VAL);


=head2 method_val()

Returns the method_val part of this URI.

=cut

SV *
method_val(self)
    SV *self;
  CODE:
	ST(0) = getStringFromURI(self, XS_URI_METHOD_VAL);


=head2 lr_val()

Returns the lr_val part of this URI.

=cut

SV *
lr_val(self)
    SV *self;
  CODE:
	ST(0) = getStringFromURI(self, XS_URI_LR_VAL);


=head2 r2_val()

Returns the r2_val part of this URI.

=cut

SV *
r2_val(self)
    SV *self;
  CODE:
	ST(0) = getStringFromURI(self, XS_URI_R2_VAL);



=head1 OpenSER::AVP

This package provides access functions for OpenSER's AVPs.
These variables can be created, evaluated, modified and removed through this
package.

Please note that these functions do NOT support the notation used
in the configuration file, but directly work on strings or numbers. See
documentation of add method below.

=cut


MODULE = OpenSER PACKAGE = OpenSER::AVP

=head2 add(name,val)

Add an AVP.

Add an OpenSER AVP to its environment. name and val may both be integers or
strings; this function will try to guess what is correct. Please note that
 
 OpenSER::AVP::add("10", "10")

is something different than

 OpenSER::AVP::add(10, 10)

due to this evaluation: The first will create _string_ AVPs with the name
10, while the latter will create a numerical AVP.

You can modify/overwrite AVPs with this function.

=cut

int
add(p_name, p_val)
	SV *p_name;
	SV *p_val;
  PREINIT:
	int_str name;
	int_str val;
	unsigned short flags = 0;
	char *s;
	STRLEN len;
  CODE:
  	RETVAL = 0;
	if (SvOK(p_name) && SvOK(p_val)) {
		if (!sv2int_str(p_name, &name, &flags, AVP_NAME_STR)) {
			RETVAL = -1;
		} else if (!sv2int_str(p_val, &val, &flags, AVP_VAL_STR)) {
			RETVAL = -1;
		}

		if (RETVAL == 0) {
			RETVAL = add_avp(flags, name, val);
		}
	}
  OUTPUT:
	RETVAL




=head2 get(name)

get an OpenSER AVP:

 my $numavp = OpenSER::AVP::get(5);
 my $stravp = OpenSER::AVP::get("foo");

=cut

int
get(p_name)
	SV *p_name;
  PREINIT:
	struct usr_avp *first_avp;
	int_str name;
	int_str val;
	unsigned short flags = 0;
	SV *ret = &PL_sv_undef;
	int err = 0;
	char *s;
	STRLEN len;
  CODE:
	if (SvOK(p_name)) {
		if (!sv2int_str(p_name, &name, &flags, AVP_NAME_STR)) {
			LM_ERR("AVP:get: Invalid name.");
			err = 1;
		}
	} else {
		LM_ERR("AVP:get: Invalid name.");
		err = 1;
	}
	
	if (err == 0) {
		first_avp = search_first_avp(flags, name, &val, NULL);
		
		if (first_avp != NULL) { /* found correct AVP */
			if (is_avp_str_val(first_avp)) {
				ret = sv_2mortal(newSVpv(val.s.s, val.s.len));
			} else {
				ret = sv_2mortal(newSViv(val.n));
			}
		} else {
			/* Empty AVP requested. */
		}
	}

	ST(0) = ret;




=head2 destroy(name)

Destroy an AVP.

 OpenSER::AVP::destroy(5);
 OpenSER::AVP::destroy("foo");

=cut

int
destroy(p_name)
	SV *p_name;
  PREINIT:
	struct usr_avp *first_avp;
	int_str name;
	int_str val;
	unsigned short flags = 0;
	SV *ret = &PL_sv_undef;
	char *s;
	STRLEN len;
  CODE:
	RETVAL = 1;
	if (SvOK(p_name)) {
		if (!sv2int_str(p_name, &name, &flags, AVP_NAME_STR)) {
			RETVAL = 0;
			LM_ERR("AVP:destroy: Invalid name.");
		}
	} else {
		RETVAL = 0;
		LM_ERR("VP:destroy: Invalid name.");
	}
	
	if (RETVAL == 1) {
		first_avp = search_first_avp(flags, name, &val, NULL);
		
		if (first_avp != NULL) { /* found correct AVP */
			destroy_avp(first_avp);
		} else {
			RETVAL = 0;
			/* Empty AVP requested. */
		}
	}

  OUTPUT:
	RETVAL

<|MERGE_RESOLUTION|>--- conflicted
+++ resolved
@@ -285,11 +285,7 @@
 		}
 
 		if (argc>=2) {
-<<<<<<< HEAD
-			*retval = exp_func_struct->v1.fixup(&(act->val[3].u.data), 2);
-=======
-			*retval = exp_func_struct->fixup(&(act->val[2].u.data), 2);
->>>>>>> c06ba275
+			*retval = exp_func_struct->fixup(&(act->val[3].u.data), 2);
 			if (*retval < 0) {
 				LM_ERR("Error in fixup (2)\n");
 				return -1;
@@ -297,11 +293,7 @@
 			act->val[3].type = MODFIXUP_ST;
 		}
 		if (argc>=1) {
-<<<<<<< HEAD
-			*retval = exp_func_struct->v1.fixup(&(act->val[2].u.data), 1);
-=======
-			*retval = exp_func_struct->fixup(&(act->val[1].u.data), 1);
->>>>>>> c06ba275
+			*retval = exp_func_struct->fixup(&(act->val[2].u.data), 1);
 			if (*retval < 0) {
 				LM_ERR("Error in fixup (1)\n");
 				return -1;
