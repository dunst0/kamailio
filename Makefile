# $Id$
#
# sip_router makefile
#
# WARNING: requires gmake (GNU Make)
#  Arch supported: Linux, FreeBSD, SunOS (tested on Solaris 8), OpenBSD (3.2),
#  NetBSD (1.6).
#
#  History:
#  --------
#              created by andrei
#  2003-02-24  make install no longer overwrites ser.cfg  - patch provided
#               by Maxim Sobolev   <sobomax@FreeBSD.org> and 
#                  Tomas Björklund <tomas@webservices.se>
#  2003-03-11  PREFIX & LOCALBASE must also be exported (andrei)
#  2003-04-07  hacked to work with solaris install (andrei)
#  2003-04-17  exclude modules overwritable from env. or cmd. line,
#               added include_modules and skip_modules (andrei)
#  2003-05-30  added extra_defs & EXTRA_DEFS
#               Makefile.defs force-included to allow recursive make
#               calls -- see comment (andrei)
#  2003-06-02  make tar changes -- unpacks in $NAME-$RELEASE  (andrei)
#  2003-06-03  make install-cfg will properly replace the module path
#               in the cfg (re: /usr/.*lib/ser/modules)
#              ser.cfg.default is installed only if there is a previous
#               cfg. -- fixes packages containing ser.cfg.default (andrei)
#  2003-08-29  install-modules-doc split from install-doc, added 
#               install-modules-all, removed README.cfg (andrei)
#              added skip_cfg_install (andrei)
#  2004-09-02  install-man will automatically "fix" the path of the files
#               referred in the man pages
#  2006-02-14  added utils & install-utils (andrei)
#  2006-03-15  added nodeb parameter for make tar (andrei)
#  2006-09-29  added modules-doc as target and doc_format= as make option (greger)
#  2006-12-09  added new group_include as make option and defined groups 
#               defining which modules to include. Also added new target 
#               print-modules that you can use to check which modules will be 
#               compiled (greger)
#  2007-01-10  added new group_include targets mysql, radius, and presence 
#               improved print-modules output fixed problem in include/exclude
#               logic when using group_include (greger)
#  2007-03-01  fail if a module or a required utility make fail unless 
#              err_fail=0; don't try to make modules with no Makefiles (andrei)
#  2007-03-16  moved the exports to Makefile.defs (andrei)
#  2007-03-29  install-modules changed to use make -C modpath install (andrei)
#  2007-05-04  "if ! foo" not supported in standard sh, switched to 
#                "if foo; then :; else ... ; fi" (andrei)
#  2008-06-23  added 2 new targets: README and man (re-generate the README
#              or manpages for all the modules) (andrei)
#  2008-06-25  make cfg support (use a pre-built cfg.: config.mak) (andrei)
#  2008-06-28  added clean-all, proper-all, install-modules-man and error 
#               checks for install-utils & doc (andrei)
#  2008-07-01  split module list from config.mak into modules.lst so that
#               the modules list can be changed without rebuilding the whole
#               ser (andrei)
#              added cfg-defs, new target that only rebuilds config.mak
#  2009-03-10  replaced DEFS with C_DEFS (DEFS are now used only for
#              "temporary" defines inside modules or libs) (andrei)
#  2009-03-27  multiple modules directory support, see modules_dirs (andrei)
#  2009-04-02  workaround for export not supported in gnu make 3.80
#               target specific variables: use mk_params for each
#               $(MAKE) invocation (andrei)
#  2009-04-22  don't rebuild config.mak or modules.lst if not needed
#              (e.g. on clean) (andrei)
#  2009-06-24  auto-generate autover.h, containing the REPO_VER macro, defined
#               to the top git commit sha (if git is found) (andrei)
#

# check make version
# everything works with 3.80, except evals inside ifeq/endif
# (see https://savannah.gnu.org/bugs/index.php?func=detailitem&item_id=1516).
# recommended 3.81
req_ver=3.81
# the check below works for version number of the type x.yy or x.yy.z*
# (from the GNU Make Cookbook)
ifeq (,$(filter $(req_ver),$(firstword $(sort $(MAKE_VERSION) $(req_ver)))))
$(error make version $(MAKE_VERSION) not supported, use at least $(req_ver))
endif


auto_gen=lex.yy.c cfg.tab.c #lexx, yacc etc
auto_gen_others=cfg.tab.h # auto generated, non-c
auto_gen_keep=autover.h # auto generated, should be included in archives

COREPATH=.
#include  source related defs
include Makefile.sources
#include special targets lists
include Makefile.targets

# whether or not the entire build process should fail if building a module or
#  an utility fails
err_fail?=1

# whether or not to install $(MAIN_NAME).cfg or just $(MAIN_NAME).cfg.default
# ($(MAIN_NAME).cfg will never be overwritten by make install, this is usefull
#  when creating packages)
skip_cfg_install?=

#extra modules to exclude
skip_modules?=

# see Makefile.dirs for the directories used for the modules
include Makefile.dirs

# Set document format
# Alternatives are txt, html, xhtml, and pdf (see Makefile.doc)
doc_format?=html

# don't force modules.lst generation if the makefile goals do not
# require it (but if present use it)
ifeq (,$(strip $(filter-out $(clean_targets) $(aux_targets),$(MAKECMDGOALS))))
ifneq (,$(strip $(wildcard modules.lst)))
-include modules.lst
endif
else
include modules.lst
endif # ifneq (,$(strip $(filter-out ...,$(MAKECMDGOALS))))

#if called with group_include, ignore the modules from modules.lst
ifneq ($(group_include),)
	include_modules=
	exclude_modules=
	modules_configured:=0
endif

# Module group definitions, default only include the standard group
# Make backwards compatible, don't set group_include default...
#group_include?="standard"

# Modules in this group are considered a standard part of SER (due to 
# widespread usage) and have no external compile or link dependencies (note 
# that some of these interplay with external systems).
module_group_standard=acc_syslog auth avp ctl dispatcher diversion enum\
				eval exec fifo db_flatstore gflags maxfwd mediaproxy \
				nathelper options pdt permissions pike print ratelimit \
				registrar rr rtpproxy sanity sl textops timer tm uac \
				unixsock uri usrloc xlog cfg_rpc sipcapture msrp tmrec

# Modules in this group are considered a standard part of SER (due to 
# widespread usage) but they have dependencies that must be satisfied for 
# compilation.
# acc_radius, auth_radius, misc_radius => radiusclient-ng
# acc_db, auth_db, avp_db, db_ops, domain, lcr, msilo, dialog, speeddial,
# uri_db => database module (db_mysql, db_postgres, dbtext ...)
# mysql, postgres => mysql server and client libraries or postgres server and
#  client libraries or other database back-end (ex. mysql-devel)
# pa, xmlrpc => libxml2
# rls => pa
#
# NOTE! All presence modules (dialog, pa, presence_b2b, rls, xcap) have been
# included in this group due to interdependencies
module_group_standard_dep=acc_db acc_radius auth_db auth_radius avp_db \
				auth_identity db_ops domain lcr misc_radius \
				msilo dialog pa \
				presence_b2b rls speeddial uri_db xcap xmlrpc

# For db use (db modules, excluding drivers)
module_group_db=acc_db auth_db avp_db db_ops db_text \
				uri_db domain lcr msilo speeddial
				#dbtext (s) not migrated yet to the new db interface

# For mysql
module_group_mysql_driver=db_mysql
module_group_mysql=$(module_group_mysql_driver) $(module_group_db)

# For postgress
module_group_postgres_driver=db_postgres
module_group_postgres=$(module_group_postgres_driver) $(module_group_db)

# For radius
module_group_radius=acc_radius auth_radius misc_radius avp_radius uri_radius \
					peering

# For presence
# kamailio modules
module_group_presence=presence presence_dialoginfo presence_mwi presence_xml presence_profile\
						pua pua_bla pua_dialoginfo pua_mi pua_usrloc pua_xmpp \
						rls xcap_client xcap_server presence_conference \
						presence_reginfo pua_reginfo
#ser modules
module_group_presence+=dialog presence_b2b xcap
# obsolete/unmaintained ser modules
#module_group_presence=pa rls

# Modules in this group satisfy specific or niche applications, but are 
# considered stable for production use. They may or may not have dependencies
# cpl-c => libxml2
# jabber => expat (library)
# osp => OSP Toolkit (sipfoundry)
# sms => none (external modem)
module_group_stable=cpl-c dbtext jabber osp sms pdb

# Modules in this group are either not complete, untested, or without enough
# reports of usage to allow the module into the stable group. They may or may
# not have dependencies
module_group_experimental=tls oracle iptrtpproxy ndb_redis async websocket

# For cassandra
module_group_cassandra_driver=db_cassandra
module_group_cassandra=$(module_group_cassandra_driver) $(module_group_db)


### Kamailio specific groups ###
# Standard modules in K Debian distro
module_group_kstandard=acc alias_db auth auth_db benchmark call_control \
				cfgutils db_text dialog dispatcher diversion domain drouting \
				exec group htable imc kex maxfwd mi_datagram mi_fifo msilo \
				nat_traversal nathelper path pdt permissions pike pv qos \
				ratelimit regex registrar rr rtimer rtpproxy siptrace siputils \
				sl sms speeddial sqlops sst statistics textops tmx uac \
				uac_redirect uri_db userblacklist usrloc xlog seas \
				avpops cfg_db cfg_rpc ctl db_flatstore dialplan enum \
				iptrtpproxy lcr mediaproxy mi_rpc pdb sanity tm topoh \
				blst prefix_route counters debugger matrix mqueue mtree \
				pipelimit rtpproxy textopsx xhttp xhttp_rpc ipops p_usrloc \
				sdpops async sipcapture dmq msrp tmrec db_cluster

# K mysql module
module_group_kmysql=db_mysql

# K postgress module
module_group_kpostgres=db_postgres

# K cpl module
module_group_kcpl=cpl-c

# K radius modules
module_group_kradius=acc_radius auth_radius misc_radius peering

# K unixodbc module
module_group_kunixodbc=db_unixodbc

# K xmlrpc modules
module_group_kxml=xmlrpc mi_xmlrpc xmlops

# K perl module
module_group_kperl=perl perlvdb

# K snmpstats module
module_group_ksnmpstats=snmpstats

# K xmpp module
module_group_kxmpp=xmpp

# K carrierroute module
module_group_kcarrierroute=carrierroute

# K berkeley module
module_group_kberkeley=db_berkeley

# K ldap modules
module_group_kldap=ldap h350

# K utils module
module_group_kutils=utils

# K purple module
module_group_kpurple=purple

# K memcached module
module_group_kmemcached=memcached

# K tls module
module_group_ktls=tls

# K websocket module
module_group_kwebsocket=websocket

# K presence modules
module_group_kpresence=presence presence_dialoginfo presence_mwi presence_xml presence_profile\
						pua pua_bla pua_dialoginfo pua_mi pua_usrloc pua_xmpp \
						rls xcap_client xcap_server presence_conference \
						presence_reginfo pua_reginfo

# K lua module
module_group_klua=app_lua

# K python module
module_group_kpython=app_python

# K geoip module
module_group_kgeoip=geoip

# K sqlite module
module_group_ksqlite=db_sqlite

# K json modules
module_group_kjson=json jsonrpc-c

# K redis module
module_group_kredis=ndb_redis

# K mono module
module_group_kmono=app_mono

# if not set on the cmd. line, env or in the modules.lst (cfg_group_include)
# exclude the below modules.
ifneq ($(group_include)$(cfg_group_include),)
	# For group_include, default all modules are excluded except those in 
	# include_modules
	exclude_modules?=
else
	# Old defaults for backwards compatibility
	# excluded because they depend on external libraries
	exclude_modules?= 		cpl mangler postgres jabber mysql cpl-c \
							auth_radius misc_radius avp_radius uri_radius \
							acc_radius pa rls presence_b2b xcap xmlrpc\
<<<<<<< HEAD
							osp tls oracle cassandra websocket \
=======
							osp tls oracle \
>>>>>>> 2b392e46
							unixsock dbg print_lib auth_identity ldap \
							db_berkeley db_mysql db_postgres db_oracle \
							db_sqlite db_unixodbc db_cassandra memcached mi_xmlrpc \
							perl perlvdb purple \
							snmpstats xmpp cdp \
							carrierroute peering \
							dialplan lcr utils presence presence_mwi \
							presence_dialoginfo presence_xml pua pua_bla \
							pua_dialoginfo pua_usrloc pua_xmpp \
							regex xcap_client xcap_server presence_conference \
							presence_reginfo pua_reginfo
	#excluded because they depend on external *.h files
	exclude_modules+= h350
	# excluded because they do not compile (remove them only after they are
	#  fixed) -- andrei
	exclude_modules+= bdb dbtext iptrtpproxy pa rls
	# depends on libgeoip
	exclude_modules+= geoip
	# depends on liblua5.1-dev
	exclude_modules+= app_lua
	# depends on libpython-dev
	exclude_modules+= app_python
	# depends on libxml2
	exclude_modules+= xmlops
	# depends on jsoc-c
	exclude_modules+= json jsonrpc-c
	# depends on libhiredis
	exclude_modules+= ndb_redis
	# depends on mono-devel
	exclude_modules+= app_mono
	# depends on tm being compiled with -DWITH_AS_SUPPORT support
ifeq (,$(findstring -DWITH_AS_SUPPORT, $(C_DEFS)))
		exclude_modules+= seas
endif
endif

# always exclude the CVS dir
override exclude_modules+= CVS $(skip_modules)

# Test for the groups and add to include_modules
ifneq (,$(group_include))
$(eval override include_modules+= $(foreach grp, $(group_include), \
										$(module_group_$(grp)) ))
endif

# first 2 lines are excluded because of the experimental or incomplete
# status of the modules
# the rest is excluded because it depends on external libraries
#
static_modules:=

ALLDEP=config.mak Makefile Makefile.dirs Makefile.sources Makefile.rules

#include general defs (like CC, CFLAGS  a.s.o)
# hack to force makefile.defs re-inclusion (needed when make calls itself with
# other options -- e.g. make bin)
#makefile_defs=0
#C_DEFS:=


# try saved cfg, unless we are in the process of building it or if we're doing
# a clean
ifeq (,$(strip \
	$(filter config.mak config cfg cfg-defs $(clean_targets),$(MAKECMDGOALS))))
include config.mak
ifeq ($(makefile_defs),1)
ifeq ($(quiet),verbose)
$(info config.mak loaded)
endif # verbose
export makefile_defs
# config_make valid & used
config_mak=1
ifeq ($(MAIN_NAME),)
$(error "bad config.mak, try re-running make cfg")
endif
endif
else # config.mak doesn't need to be used
ifneq (,$(filter cfg config cfg-defs,$(word 1,$(MAKECMDGOALS))))
# needed here to avoid starting a config submake 
# (e.g. rm -f config.mak; make config.mak), which would either require 
# double Makefile.defs defines execution (suboptimal), would loose
# $(value ...) expansion or would cause some warning (if Makefile.defs exec. 
# is skipped in the "main" makefile invocation).
$(shell rm -rf config.mak)
config_mak=0
makefile_defs=0
exported_vars=0
else
# config.mak not strictly needed, but try to load it if exists for $(Q)
config_mak=skip
-include config.mak
export makefile_defs
endif
endif


main_makefile=1
include Makefile.defs

static_modules_path=$(addprefix modules/, $(static_modules))
extra_sources=$(wildcard $(addsuffix /*.c, $(static_modules_path)))
extra_objs=$(extra_sources:.c=.o)

static_defs:= $(foreach  mod, $(static_modules), \
		-DSTATIC_$(shell echo $(mod) | tr [:lower:] [:upper:]) )

override extra_defs+=$(static_defs) $(EXTRA_DEFS)
export extra_defs

# Historically, the resultant set of modules is: modules/* - exclude_modules +
# include_modules
# When group_include is used, we want: include_modules (based on group_include)
# - exclude_modules

ifneq ($(modules_configured),1) 
#modules_all=$(filter-out modules/CVS,$(wildcard modules/*))

# create modules*_all vars
$(foreach mods,$(modules_dirs),$(eval \
	$(mods)_all=$$(filter-out $(mods)/CVS,$$(wildcard $(mods)/*))))
#debugging
#$(foreach mods,$(modules_dirs),$(info "$(mods)_all=$($(mods)_all)"))

ifneq ($(group_include),)
$(foreach mods,$(modules_dirs),$(eval \
	$(mods)=$$(filter-out $$(addprefix $(mods)/, \
			$$(exclude_modules) $$(static_modules)), \
			$$(addprefix $(mods)/, $$(include_modules) )) ))
else	
	# Standard, old resultant set
$(foreach mods,$(modules_dirs),$(eval \
	$(mods)_noinc=$$(filter-out $$(addprefix $(mods)/, \
			$$(exclude_modules) $$(static_modules)), $$($(mods)_all)) \
))
$(foreach mods,$(modules_dirs),$(eval \
	$(mods)=$$(filter-out $$(modules_noinc), \
			$$(addprefix $(mods)/, $$(include_modules) )) $$($(mods)_noinc) \
))
endif # ifneq($(group_include),)
endif # ifneq($(modules_configured),1)

$(foreach mods,$(modules_dirs),$(eval \
	$(mods)_names=$$(shell echo $$($(mods))| \
				sed -e "s/$(mods)"'\/\([^/ ]*\)\/*/\1.so/g' ) \
))
$(foreach mods,$(modules_dirs),$(eval \
	$(mods)_basenames:=$$(shell echo $$($(mods))| \
				sed -e "s/$(mods)"'\/\([^/ ]*\)\/*/\1/g' ) \
))

# all modules from all the $(modules_dirs)
all_modules_lst=$(foreach mods,$(modules_dirs), $($(mods)_all))

# compile modules list (all the compiled mods from  $(modules_dirs))
cmodules=$(foreach mods,$(modules_dirs), $($(mods)))

#modules_names=$(patsubst modules/%, %.so, $(modules))
#modules_full_path=$(join  $(modules), $(addprefix /, $(modules_names)))



# list of utils directories that should be compiled by make utils
C_COMPILE_UTILS=	utils/sercmd
# list of binaries that should be installed alongside
# (they should be created after make utils, see C_COMPILE_UTILS)
C_INSTALL_BIN=	# sercmd is now installed by ctl

# which utils know to install themselves and should be installed
# along the core (list of utils directories)
ifeq ($(FLAVOUR),kamailio)
C_INSTALL_UTILS= utils/kamctl
else
C_INSTALL_UTILS=
endif
# list of scripts that should be installed along the core 
# (here a script is something that doesn't have a Makefile)
C_INSTALL_SCRIPTS=
# list of extra configs that should be installed along the core
# Note: all the paths of the form /usr/*lib/$(CFG_NAME)/<module_dir>
# will be updated to the directory where the modules will be installed.
C_INSTALL_CFGS=
# list of files that should be installed in the arch-independent 
# directory (by default /usr/local/share/$(MAIN_NAME)))
C_INSTALL_SHARE=




NAME=$(MAIN_NAME)

tar_name=$(NAME)-$(RELEASE)_src

tar_extra_args+=$(addprefix --exclude=$(notdir $(CURDIR))/, \
					$(auto_gen) $(auto_gen_others))
ifeq ($(CORE_TLS), 1)
	tar_extra_args+=
else
	tar_extra_args+=--exclude=$(notdir $(CURDIR))/tls/* 
endif

ifneq ($(nodeb),)
	tar_extra_args+=--exclude=$(notdir $(CURDIR))/debian 
	tar_name:=$(tar_name)_nodeb
endif

# sanity checks
ifneq ($(TLS),)
        $(warning "make TLS option is obsoleted, try TLS_HOOKS or CORE_TLS")
endif

# include the common rules
include Makefile.rules

#extra targets 

$(NAME): $(extra_objs) # static_modules

lex.yy.c: cfg.lex cfg.tab.h $(ALLDEP)
	$(LEX) $<

cfg.tab.c cfg.tab.h: cfg.y  $(ALLDEP)
	$(YACC) $(YACC_FLAGS) $<

nullstring=
space=$(nullstring) $(nullstring)

modules_search_path=$(subst $(space),:,$(strip\
						$(foreach m,$(modules_dirs),$($(m)_target))))
		#				$(addprefix $(modules_target),$(modules_dirs))))

# special depends for main.o
main.o: DEFS+=-DMODS_DIR='"$(modules_search_path)"'


#special depends for ver.c
ver.d ver.o: autover.h

include Makefile.shared

ifeq ($(config_mak),1)

include Makefile.cfg

# fix basedir path (relative -> absolute)
ifneq (,$(basedir))
ifeq (,$(filter /%, $(basedir)))
override basedir:=$(CURDIR)/$(basedir)
# remove basedir from command line overrides
MAKEOVERRIDES:=$(filter-out basedir=%,$ $(MAKEOVERRIDES))
endif # (,$(filter /%, $(basedir)))
endif # (,$(basedir))

else ifneq ($(config_mak),skip)

config.mak: Makefile.defs
	@echo making config...
	@echo "# this file is autogenerated by make cfg" >$@
	@$(call mapf2,cfg_save_var,saved_fixed_vars,$(@))
	@$(call mapf2,cfg_save_var2,saved_chg_vars,$(@))
	@echo "override makefile_defs:=1" >>$@
	@echo "C_DEFS:=\$$(filter-out \$$(DEFS_RM) \$$(extra_defs),\$$(C_DEFS))" \
					"\$$(extra_defs)"  >>$@
	@echo "CFLAGS:=\$$(filter-out \$$(CFLAGS_RM) \$$(CC_EXTRA_OPTS)," \
						"\$$(CFLAGS)) \$$(CC_EXTRA_OPTS)" >>$@

endif # ifeq ($(config_mak),1)

modules.lst:
	@echo  saving modules list...
	@echo "# this file is autogenerated by make modules-cfg" >$@
	@echo "modules_dirs:=$(modules_dirs)" >>$@
	@echo "cfg_group_include=$(group_include)" >>$@
	@$(call cfg_save_var2,include_modules,$@)
	@$(call cfg_save_var2,static_modules,$@)
	@$(call cfg_save_var2,skip_modules,$@)
	@$(call cfg_save_var2,exclude_modules,$@)
	@$(foreach mods,$(modules_dirs), \
		$(call cfg_save_var2,$(mods)_all,$@))
	@$(foreach mods,$(modules_dirs), \
		$(call cfg_save_var2,$(mods)_noinc,$@))
	@$(foreach mods,$(modules_dirs), \
		$(call cfg_save_var2,$(mods),$@))
	@echo "modules_configured:=1" >>$@


.PHONY: cfg config cfg-defs
cfg-defs: config.mak

cfg config: cfg-defs modules-cfg

.PHONY: modules-cfg modules-list modules-lst
modules-cfg modules-list modules-lst:
	rm -f modules.lst
	$(MAKE) modules.lst

ifneq ($(wildcard .git),)
# if .git/ exists
repo_ver=$(shell  RV=`git rev-parse --verify --short=6 HEAD 2>/dev/null`;\
					[ -n "$$RV" ] && \
					test -n "`git update-index --refresh --unmerged >/dev/null\
							; git diff-index --name-only HEAD 2>/dev/null | \
								grep -v Makefile`" &&\
						RV="$$RV"-dirty; echo "$$RV")
repo_hash=$(subst -dirty,,$(repo_ver))
repo_state=$(subst %-dirty,dirty,$(findstring -dirty,$(repo_ver)))
autover_h_dep=.git $(filter-out $(auto_gen), $(sources)) cfg.y cfg.lex Makefile
else
# else if .git/ does not exist
repo_ver=
repo_hash="unknown"
repo_state=
autover_h_dep=
endif


autover.h: $(autover_h_dep)
	@echo  "generating autover.h ..."
	@echo "/* this file is autogenerated by make autover.h" >$@
	@echo " * DO NOT EDIT IT" >>$@
	@echo " */" >>$@
	@echo "" >>$@
	@echo "#define REPO_VER \"$(repo_ver)\"" >>$@
	@echo "#define REPO_HASH \"$(repo_hash)\"" >>$@
	@echo "#define REPO_STATE \"$(repo_state)\"" >>$@

.PHONY: all
all: $(NAME) every-module

.PHONY: print-modules
print-modules:
	@echo The following modules were chosen to be included: \
		$(include_modules) ; \
	echo ---------------------------------------------------------- ; \
	echo The following modules will be excluded: $(exclude_modules) ; \
	echo ---------------------------------------------------------- ; \
	echo The following modules will be made; \
	$(foreach mods,$(modules_dirs), \
		echo $(mods)/: $($(mods)_basenames) ; ) \
	#echo DBG: The following modules will be made: $(modules_basenames) ; \


# modules templates (instantiated based on modules_dirs contents)
define MODULES_RULES_template

$(1)_dst=$(modules_prefix)/$(modules_dir)$(1)
$(1)_target=$(prefix)/$(modules_dir)$(1)

.PHONY: $(1)
$(1): modules.lst
	@$(foreach r,$($(1)),$(call module_make,$(r),$(mk_params)))

.PHONY: $(1)-doc
$(1)-doc: modules.lst
	+@for r in $($(1)) "" ; do \
		if [ -n "$$$$r" -a -r "$$$$r/Makefile" ]; then \
			$(call oecho, "" ;) \
			$(call oecho, "" ;) \
			$(MAKE) -C $$$$r/doc $(doc_format) $$(mk_params); \
		fi ; \
	done

.PHONY: $(1)-readme

$(1)-readme: modules.lst
	-+@for r in $($(1)) "" ; do \
		if [ -n "$$$$r" -a -r "$$$$r/Makefile" ]; then \
			$(call oecho, "" ;) \
			$(call oecho, "" ;) \
			if  $(MAKE) -C $$$$r $$(mk_params) README || [ ${err_fail} != 1 ];\
			then \
				:; \
			else \
				exit 1; \
			fi ; \
		fi ; \
	done; true

.PHONY: $(1)-man
$(1)-man: modules.lst
	-+@for r in $($(1)_basenames) "" ; do \
		if [ -n "$$$$r" -a -r $(1)/"$$$$r/Makefile" -a \
			 -r $(1)/"$$$$r/$$$$r.xml" ]; then \
			$(call oecho, "" ;) \
			$(call oecho, "" ;) \
			if  $(MAKE) -C $(1)/"$$$$r" $$(mk_params) man || \
				[ ${err_fail} != 1 ] ;\
			then \
				:; \
			else \
				exit 1; \
			fi ; \
		fi ; \
	done; true

.PHONY: install-$(1)

install-$(1): modules.lst $$($(1)_dst)
	+@for r in $($(1)) "" ; do \
		if [ -n "$$$$r" -a -r "$$$$r/Makefile" ]; then \
			$(call oecho, "" ;) \
			$(call oecho, "" ;) \
			if  $(MAKE) -C $$$$r install mods_dst=$$($(1)_dst) $$(mk_params) \
				|| [ ${err_fail} != 1 ] ; then \
				:; \
			else \
				exit 1; \
			fi ; \
		fi ; \
	done; true


.PHONY: install-$(1)-doc

install-$(1)-doc: modules.lst $(doc_prefix)/$(doc_dir)$(1)
	@for r in $($(1)_basenames) "" ; do \
		if [ -n "$$$$r" -a -r $(1)/"$$$$r/Makefile" ]; then \
			if [ -f $(1)/"$$$$r"/README ]; then \
				$$(call try_err,\
					$(INSTALL_TOUCH) $(doc_prefix)/$(doc_dir)$(1)/README ); \
				$$(call try_err,\
					$(INSTALL_DOC)  $(1)/"$$$$r"/README  \
									$(doc_prefix)/$(doc_dir)$(1)/README ); \
				$$(call try_err,\
					mv -f $(doc_prefix)/$(doc_dir)$(1)/README \
							$(doc_prefix)/$(doc_dir)$(1)/README."$$$$r" ); \
			fi ; \
		fi ; \
	done; true

.PHONY: install-$(1)-man

install-$(1)-man: $(1)-man $(man_prefix)/$(man_dir)/man7
	@for r in $($(1)_basenames) "" ; do \
		if [ -n "$$$$r" -a -r $(1)/"$$$$r/Makefile" ]; then \
			if [ -f $(1)/"$$$$r"/"$$$$r".7 ]; then \
				$$(call try_err,\
				  $(INSTALL_TOUCH) $(man_prefix)/$(man_dir)/man7/"$$$$r".7 );\
				$$(call try_err,\
					$(INSTALL_MAN)  $(1)/"$$$$r"/"$$$$r".7  \
									$(man_prefix)/$(man_dir)/man7 ); \
			fi ; \
		fi ; \
	done; true


$(modules_prefix)/$(modules_dir)$(1):
		mkdir -p $$(@)

$(doc_prefix)/$(doc_dir)$(1):
		mkdir -p $$(@)


endef

# instantiate the template
$(foreach mods,$(modules_dirs),$(eval $(call MODULES_RULES_template,$(mods))))

#$(foreach mods,$(modules_dirs),$(eval  $(info DUMP: $(call MODULES_RULES_template,$(mods)))))

# build all the modules
modules-all every-module: $(modules_dirs)

$(extra_objs):
	@echo "Extra objs: $(extra_objs)" 
	@for r in $(static_modules_path) "" ; do \
		if [ -n "$$r" -a -r "$$r/Makefile"  ]; then \
			$(call oecho, "" ;) \
			$(call oecho, "Making static module $r" ;) \
			if $(MAKE) -C $$r static $(mk_params) ; then  \
				:; \
			else \
				exit 1; \
			fi ;  \
		fi ; \
	done

.PHONY: utils
utils:
	@for r in $(C_COMPILE_UTILS) "" ; do \
		if [ -n "$$r" ]; then \
			$(call oecho, "" ;) \
			$(call oecho, "" ;) \
			if  $(MAKE) -C $$r $(mk_params) || [ ${err_fail} != 1 ] ; \
			then \
				:; \
			else \
				exit 1; \
			fi ; \
		fi ; \
	done; true


dbg: sip-router
	gdb -command debug.gdb

.PHONY: makefile_vars makefile-vars
makefile_vars makefile-vars:
	echo "FLAVOUR?=$(FLAVOUR)" > Makefile.vars

.PHONY: tar
.PHONY: dist

dist: tar

tar: makefile_vars $(auto_gen_keep)
	$(TAR) -C .. \
		--exclude=$(notdir $(CURDIR))/test* \
		--exclude=$(notdir $(CURDIR))/tmp* \
		--exclude=$(notdir $(CURDIR))/debian/$(MAIN_NAME) \
		--exclude=$(notdir $(CURDIR))/debian/$(MAIN_NAME)-* \
		--exclude=$(notdir $(CURDIR))/$(MAIN_NAME)_tls* \
		--exclude=.git* \
		--exclude=CVS* \
		--exclude=.svn* \
		--exclude=.cvsignore \
		--exclude=librpath.lst \
		--exclude=libiname.lst \
		--exclude=makecfg.lst \
		--exclude=config.mak \
		--exclude=modules.lst \
		--exclude=*.[do] \
		--exclude=*.so \
		--exclude=*.il \
		--exclude=$(notdir $(CURDIR))/$(MAIN_NAME) \
		--exclude=*.gz \
		--exclude=*.bz2 \
		--exclude=*.tar \
		--exclude=*.patch \
		--exclude=.\#* \
		--exclude=*.swp \
		--exclude=*.swo \
		${tar_extra_args} \
		-cf - $(notdir $(CURDIR)) | \
			(mkdir -p tmp/_tar1; mkdir -p tmp/_tar2 ; \
			    cd tmp/_tar1; $(TAR) -xf - ) && \
			    mv tmp/_tar1/$(notdir $(CURDIR)) \
			       tmp/_tar2/"$(NAME)-$(RELEASE)" && \
			    (cd tmp/_tar2 && $(TAR) \
			                    -zcf ../../"$(tar_name)".tar.gz \
			                               "$(NAME)-$(RELEASE)" ) ; \
			    rm -rf tmp/_tar1; rm -rf tmp/_tar2

# binary dist. tar.gz
.PHONY: bin
bin:
	mkdir -p tmp/$(MAIN_NAME)/usr/local
	$(MAKE) install basedir=$(CURDIR)/tmp/$(MAIN_NAME) $(mk_params)
	$(TAR) -C tmp/$(MAIN_NAME)/ -zcf ../$(NAME)-$(RELEASE)_$(OS)_$(ARCH).tar.gz .
	rm -rf tmp/$(MAIN_NAME)

.PHONY: deb
deb:
	-@if [ -d debian ]; then \
		dpkg-buildpackage -rfakeroot -tc; \
		rm debian; \
	else \
		ln -s pkg/$(MAIN_NAME)/deb/debian debian; \
		dpkg-buildpackage -rfakeroot -tc; \
		rm debian; \
	fi

.PHONY: sunpkg
sunpkg:
	mkdir -p tmp/$(MAIN_NAME)
	mkdir -p tmp/$(MAIN_NAME)_sun_pkg
	$(MAKE) install basedir=$(CURDIR)/tmp/$(MAIN_NAME) \
			prefix=/usr/local $(mk_params)
	(cd pkg/$(MAIN_NAME)/solaris; \
	pkgmk -r ../../tmp/$(MAIN_NAME)/usr/local -o -d ../../tmp/$(MAIN_NAME)_sun_pkg/ -v "$(RELEASE)" ;\
	cd ../..)
	cat /dev/null > ../$(NAME)-$(RELEASE)-$(OS)-$(ARCH)-local
	pkgtrans -s tmp/$(MAIN_NAME)_sun_pkg/ ../$(NAME)-$(RELEASE)-$(OS)-$(ARCH)-local \
		IPTEL$(MAIN_NAME)
	gzip -9 ../$(NAME)-$(RELEASE)-$(OS)-$(ARCH)-local
	rm -rf tmp/$(MAIN_NAME)
	rm -rf tmp/$(MAIN_NAME)_sun_pkg


.PHONY: install
install: mk_params="compile_for_install=yes"
install: install-bin install-every-module install-cfg \
	install-doc install-man install-utils install-share

.PHONY: dbinstall
dbinstall:
	-@echo "Initializing $(MAIN_NAME) database"
	scripts/mysql/$(SCR_NAME)_mysql.sh create
	-@echo "Done"

.PHONY: README
README: $(foreach mods,$(modules_dirs),$(mods)-readme)

.PHONY: man
man: $(foreach mods,$(modules_dirs),$(mods)-man)

mk-install_dirs: $(cfg_prefix)/$(cfg_dir) $(bin_prefix)/$(bin_dir) \
			$(modules_prefix)/$(modules_dir) $(doc_prefix)/$(doc_dir) \
			$(man_prefix)/$(man_dir)/man8 $(man_prefix)/$(man_dir)/man5 \
			$(share_prefix)/$(share_dir) \
			$(foreach mods,$(modules_dirs),\
				$(modules_prefix)/$(modules_dir)$(mods) \
				$(doc_prefix)/$(doc_dir)$(mods) )

$(cfg_prefix)/$(cfg_dir): 
		mkdir -p $(cfg_prefix)/$(cfg_dir)

$(bin_prefix)/$(bin_dir):
		mkdir -p $(bin_prefix)/$(bin_dir)

$(share_prefix)/$(share_dir):
		mkdir -p $(share_prefix)/$(share_dir)

$(modules_prefix)/$(modules_dir):
		mkdir -p $(modules_prefix)/$(modules_dir)

$(doc_prefix)/$(doc_dir):
		mkdir -p $(doc_prefix)/$(doc_dir)

$(man_prefix)/$(man_dir)/man8:
		mkdir -p $(man_prefix)/$(man_dir)/man8

$(man_prefix)/$(man_dir)/man7:
		mkdir -p $(man_prefix)/$(man_dir)/man7

$(man_prefix)/$(man_dir)/man5:
		mkdir -p $(man_prefix)/$(man_dir)/man5

# note: sed with POSIX.1 regex doesn't support |, + or ? (darwin, solaris ...) 
install-cfg: $(cfg_prefix)/$(cfg_dir)
		@if [ -f etc/$(CFG_NAME).cfg ]; then \
			sed $(foreach m,$(modules_dirs),\
					-e "s#/usr/[^:]*lib/$(CFG_NAME)/$(m)\([:/\"]\)#$($(m)_target)\1#g") \
					-e "s#/usr/local/etc/$(CFG_NAME)/#$(cfg_target)#g" \
				< etc/$(CFG_NAME).cfg \
				> $(cfg_prefix)/$(cfg_dir)$(MAIN_NAME).cfg.sample; \
			chmod 644 $(cfg_prefix)/$(cfg_dir)$(MAIN_NAME).cfg.sample; \
			if [ -z "${skip_cfg_install}" -a \
					! -f $(cfg_prefix)/$(cfg_dir)$(MAIN_NAME).cfg ]; then \
				mv -f $(cfg_prefix)/$(cfg_dir)$(MAIN_NAME).cfg.sample \
					$(cfg_prefix)/$(cfg_dir)$(MAIN_NAME).cfg; \
			fi; \
		fi
		@if [ -f etc/$(CFG_NAME)-basic.cfg ]; then \
			sed $(foreach m,$(modules_dirs),\
					-e "s#/usr/[^:]*lib/$(CFG_NAME)/$(m)\([:/\"]\)#$($(m)_target)\1#g") \
					-e "s#/usr/local/etc/$(CFG_NAME)/#$(cfg_target)#g" \
				< etc/$(CFG_NAME)-basic.cfg \
				> $(cfg_prefix)/$(cfg_dir)$(MAIN_NAME)-basic.cfg.sample; \
			chmod 644 $(cfg_prefix)/$(cfg_dir)$(MAIN_NAME)-basic.cfg.sample; \
			if [ -z "${skip_cfg_install}" -a \
					! -f $(cfg_prefix)/$(cfg_dir)$(MAIN_NAME)-basic.cfg ]; then \
				mv -f $(cfg_prefix)/$(cfg_dir)$(MAIN_NAME)-basic.cfg.sample \
					$(cfg_prefix)/$(cfg_dir)$(MAIN_NAME)-basic.cfg; \
			fi; \
		fi
		@if [ -f etc/$(CFG_NAME)-oob.cfg ]; then \
			sed $(foreach m,$(modules_dirs),\
					-e "s#/usr/[^:]*lib/$(CFG_NAME)/$(m)\([:/\"]\)#$($(m)_target)\1#g") \
					-e "s#/usr/local/etc/$(CFG_NAME)/#$(cfg_target)#g" \
				< etc/$(CFG_NAME)-oob.cfg \
				> $(cfg_prefix)/$(cfg_dir)$(MAIN_NAME)-advanced.cfg.sample; \
			chmod 644 $(cfg_prefix)/$(cfg_dir)$(MAIN_NAME)-advanced.cfg.sample; \
			if [ -z "${skip_cfg_install}" -a \
					! -f $(cfg_prefix)/$(cfg_dir)$(MAIN_NAME)-advanced.cfg ]; \
			then \
				mv -f $(cfg_prefix)/$(cfg_dir)$(MAIN_NAME)-advanced.cfg.sample \
					$(cfg_prefix)/$(cfg_dir)$(MAIN_NAME)-advanced.cfg; \
			fi; \
		fi
		@# other configs
		@for r in $(C_INSTALL_CFGS) ""; do \
			if [ -n "$$r" ]; then \
				if [ -f "$$r" ]; then \
					n=`basename "$$r"` ; \
					sed $(foreach m,$(modules_dirs),\
							-e "s#/usr/[^:]*lib/$(CFG_NAME)/$(m)\([:/\"]\)#$($(m)_target)\1#g") \
						< "$$r" \
						> "$(cfg_prefix)/$(cfg_dir)$$n.sample" ; \
					chmod 644 "$(cfg_prefix)/$(cfg_dir)$$n.sample" ; \
					if [ -z "${skip_cfg_install}" -a \
							! -f "$(cfg_prefix)/$(cfg_dir)$$n" ]; \
					then \
						mv -f "$(cfg_prefix)/$(cfg_dir)$$n.sample" \
								"$(cfg_prefix)/$(cfg_dir)$$n"; \
					fi ; \
				else \
					echo "ERROR: $$r not found" ; \
					if [ ${err_fail} = 1 ] ; then \
						exit 1; \
					fi ; \
				fi ; \
			fi ; \
		done; true
		# radius dictionary
		$(INSTALL_TOUCH) $(cfg_prefix)/$(cfg_dir)/dictionary.$(CFG_NAME)
		$(INSTALL_CFG) etc/dictionary.$(CFG_NAME) $(cfg_prefix)/$(cfg_dir)

install-bin: $(bin_prefix)/$(bin_dir) $(NAME)
		$(INSTALL_TOUCH) $(bin_prefix)/$(bin_dir)/$(NAME)
		$(INSTALL_BIN) $(NAME) $(bin_prefix)/$(bin_dir)


install-share: $(share_prefix)/$(share_dir)
	@for r in $(C_INSTALL_SHARE) "" ; do \
		if [ -n "$$r" ]; then \
			if [ -f "$$r" ]; then \
				$(call try_err, $(INSTALL_TOUCH) \
						$(share_prefix)/$(share_dir)/`basename "$$r"` ); \
				$(call try_err, \
					$(INSTALL_SHARE)  "$$r"  $(share_prefix)/$(share_dir) );\
			else \
				echo "ERROR: $$r not found" ; \
				if [ ${err_fail} = 1 ] ; then \
					exit 1; \
				fi ; \
			fi ;\
		fi ; \
	done; true


install-every-module: $(foreach mods,$(modules_dirs),install-$(mods))

install-every-module-doc: $(foreach mods,$(modules_dirs),install-$(mods)-doc)

install-every-module-man: $(foreach mods,$(modules_dirs),install-$(mods)-man)

install-utils: utils $(bin_prefix)/$(bin_dir)
	@for r in $(C_INSTALL_BIN) "" ; do \
		if [ -n "$$r" ]; then \
			if [ -f "$$r" ]; then \
				$(call try_err, $(INSTALL_TOUCH) \
						$(bin_prefix)/$(bin_dir)/`basename "$$r"` ); \
				$(call try_err,\
					$(INSTALL_BIN)  "$$r"  $(bin_prefix)/$(bin_dir) ); \
			else \
				echo "ERROR: $$r not compiled" ; \
				if [ ${err_fail} = 1 ] ; then \
					exit 1; \
				fi ; \
			fi ;\
		fi ; \
	done; true
	@for r in $(C_INSTALL_SCRIPTS) "" ; do \
		if [ -n "$$r" ]; then \
			if [ -f "$$r" ]; then \
				$(call try_err, $(INSTALL_TOUCH) \
						$(bin_prefix)/$(bin_dir)/`basename "$$r"` ); \
				$(call try_err,\
					$(INSTALL_SCRIPT)  "$$r"  $(bin_prefix)/$(bin_dir) ); \
			else \
				echo "ERROR: $$r not compiled" ; \
				if [ ${err_fail} = 1 ] ; then \
					exit 1; \
				fi ; \
			fi ;\
		fi ; \
	done; true
	@for ut in $(C_INSTALL_UTILS) "" ; do \
		if [ -n "$$ut" ]; then \
			if [ -d "$$ut" ]; then \
				$(call try_err, $(MAKE) -C "$${ut}" install-if-newer ) ;\
			fi ;\
		fi ; \
	done; true


install-modules-all: install-every-module install-every-module-doc


install-doc: $(doc_prefix)/$(doc_dir) install-every-module-doc
	$(INSTALL_TOUCH) $(doc_prefix)/$(doc_dir)/INSTALL 
	$(INSTALL_DOC) INSTALL $(doc_prefix)/$(doc_dir)
	$(INSTALL_TOUCH) $(doc_prefix)/$(doc_dir)/README-MODULES 
	$(INSTALL_DOC) README-MODULES $(doc_prefix)/$(doc_dir)
	$(INSTALL_TOUCH) $(doc_prefix)/$(doc_dir)/AUTHORS 
	$(INSTALL_DOC) AUTHORS $(doc_prefix)/$(doc_dir)
	$(INSTALL_TOUCH) $(doc_prefix)/$(doc_dir)/NEWS
	$(INSTALL_DOC) NEWS $(doc_prefix)/$(doc_dir)
	$(INSTALL_TOUCH) $(doc_prefix)/$(doc_dir)/README 
	$(INSTALL_DOC) README $(doc_prefix)/$(doc_dir)


install-sr-man: $(man_prefix)/$(man_dir)/man8 $(man_prefix)/$(man_dir)/man5
		@sed -e "s#/etc/$(CFG_NAME)/$(CFG_NAME)\.cfg#$(cfg_target)$(MAIN_NAME).cfg#g" \
			-e "s#/usr/sbin/#$(bin_target)#g" \
			$(foreach m,$(modules_dirs),\
				-e "s#/usr/lib/$(CFG_NAME)/$(m)\([^_]\)#$($(m)_target)\1#g") \
			-e "s#/usr/share/doc/$(CFG_NAME)/#$(doc_target)#g" \
			-e "s#$(SRC_NAME)#$(MAIN_NAME)#g" \
			< $(SRC_NAME).8 >  \
							$(man_prefix)/$(man_dir)/man8/$(MAIN_NAME).8
		@chmod 644  $(man_prefix)/$(man_dir)/man8/$(MAIN_NAME).8
		@sed -e "s#/etc/$(CFG_NAME)/$(CFG_NAME)\.cfg#$(cfg_target)$(MAIN_NAME).cfg#g" \
			-e "s#/usr/sbin/#$(bin_target)#g" \
			$(foreach m,$(modules_dirs),\
				-e "s#/usr/lib/$(CFG_NAME)/$(m)\([^_]\)#$($(m)_target)\1#g") \
			-e "s#/usr/share/doc/$(CFG_NAME)/#$(doc_target)#g" \
			-e "s#$(SRC_NAME)#$(MAIN_NAME)#g" \
			< $(SRC_NAME).cfg.5 >  \
			$(man_prefix)/$(man_dir)/man5/$(MAIN_NAME).cfg.5
		@chmod 644  $(man_prefix)/$(man_dir)/man5/$(MAIN_NAME).cfg.5

install-man:  install-sr-man install-every-module-man



# libs cleaning targets
.PHONY: clean-libs
clean-libs:
			$(MAKE) -C lib clean

.PHONY: proper-libs realclean-libs distclean-libs maintainer-clean-libs
proper-libs realclean-libs distclean-libs maintainer-clean-libs:
			$(MAKE) -C lib $(patsubst %-libs,%,$@)

# utils cleaning targets

.PHONY: clean-utils
clean-utils:
	@for r in $(C_COMPILE_UTILS) $(C_INSTALL_UTILS) "" ; do \
		if [ -d "$$r" ]; then \
			 $(MAKE) -C "$$r" clean ; \
		fi ; \
	done

.PHONY: proper-utils
.PHONY: distclean-utils
.PHONY: realclean-utils
.PHONY: maintainer-clean-utils
proper-utils realclean-utils distclean-utils maintainer-clean-utils: \
 clean_target=$(patsubst %-utils,%,$@)
proper-utils realclean-utils distclean-utils maintainer-clean-utils:
	@for r in $(C_COMPILE_UTILS) $(C_INSTALL_UTILS) "" ; do \
		if [ -d "$$r" ]; then \
			 $(MAKE) -C "$$r" $(clean_target); \
		fi ; \
	done

# clean extra binary names (common "flavour" names)
clean: clean-extra-names
# clean modules on make clean
clean: clean-modules
# clean utils on make clean
clean: clean-utils
# cleaning in libs always when cleaning sip-router
clean: clean-libs

.PHONY: clean-extra-names
clean-extra-names:
	@rm -f $(filter-out $(MAIN_NAME), sip-router ser kamailio)

# proper/distclean a.s.o modules, utils and libs too

proper: clean-extra-names proper-modules proper-utils proper-libs
distclean: distclean-modules distclean-utils distclean-libs
realclean: realclean-modules realclean-utils realclean-libs
maintainer-clean: maintainer-clean-modules maintainer-clean-utils \
 maintainer-clean-libs

#try to clean everything (including all the modules, even ones that are not
# configured/compiled normally
.PHONY: clean-all
clean-all: cmodules=$(all_modules_lst)
clean-all: clean
maintainer-clean: modules=$(modules_all)

# on make proper clean also the build config (w/o module list)
proper realclean distclean maintainer-clean: clean_cfg

# on maintainer clean, remove also the configured module list
maintainer-clean: clean_modules_cfg clean_makefile_vars

.PHONY: proper-all realclean-all distclean-all
proper-all realclean-all distclean-all: cmodules=$(all_modules_lst)
proper-all realclean-all distclean-all: proper


.PHONY: clean_cfg clean-cfg
clean_cfg clean-cfg:
	rm -f config.mak

.PHONY: clean_modules_cfg clean-modules-cfg
clean_modules_cfg clean-modules-cfg:
	rm -f modules.lst

.PHONY: clean_makefile_vars clean-makefile-vars
	rm -f Makefile.vars

.PHONY: dbschema
dbschema:
	-@echo "Build database schemas"
	$(MAKE) -C lib/srdb1/schema
	-@echo "Done"

.PHONY: printcdefs
printcdefs:
	@echo -n $(C_DEFS)<|MERGE_RESOLUTION|>--- conflicted
+++ resolved
@@ -306,11 +306,7 @@
 	exclude_modules?= 		cpl mangler postgres jabber mysql cpl-c \
 							auth_radius misc_radius avp_radius uri_radius \
 							acc_radius pa rls presence_b2b xcap xmlrpc\
-<<<<<<< HEAD
-							osp tls oracle cassandra websocket \
-=======
 							osp tls oracle \
->>>>>>> 2b392e46
 							unixsock dbg print_lib auth_identity ldap \
 							db_berkeley db_mysql db_postgres db_oracle \
 							db_sqlite db_unixodbc db_cassandra memcached mi_xmlrpc \
@@ -321,7 +317,7 @@
 							presence_dialoginfo presence_xml pua pua_bla \
 							pua_dialoginfo pua_usrloc pua_xmpp \
 							regex xcap_client xcap_server presence_conference \
-							presence_reginfo pua_reginfo
+							presence_reginfo pua_reginfo websocket
 	#excluded because they depend on external *.h files
 	exclude_modules+= h350
 	# excluded because they do not compile (remove them only after they are
