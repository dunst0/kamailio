--- conflicted
+++ resolved
@@ -339,14 +339,6 @@
 #modules_full_path=$(join  $(modules), $(addprefix /, $(modules_names)))
 
 
-<<<<<<< HEAD
-# which utils need compilation (directory path) and which to install
-# (full path including file name)
-utils_compile=	utils/sercmd
-utils_bin_install=	# sercmd is now installed by ctl
-utils_script_install=
-=======
->>>>>>> c6e33a08
 
 # list of utils directories that should be compiled by make utils
 C_COMPILE_UTILS=	utils/sercmd
