%define name    kamailio
%define ver     3.4.0
%define rel     dev1%{dist}



Summary:       Kamailio (OpenSER) - the Open Source SIP Server
Name:          %name
Version:       %ver
Release:       %rel
Packager:      Peter Dunkley <peter@dunkley.me.uk>
License:       GPL
Group:         System Environment/Daemons
Source:        http://kamailio.org/pub/kamailio/%{ver}/src/%{name}-%{ver}_src.tar.gz
URL:           http://kamailio.org/
Vendor:        kamailio.org
BuildRoot:     %{_tmppath}/%{name}-%{ver}-buildroot
Conflicts:     kamailio-mysql < %ver, kamailio-postgresql < %ver
Conflicts:     kamailio-unixODBC < %ver, kamailio-bdb < %ver
Conflicts:     kamailio-sqlite < %ver, kamailio-utils < %ver
Conflicts:     kamailio-cpl < %ver, kamailio-snmpstats < %ver
Conflicts:     kamailio-presence < %ver, kamailio-xmpp < %ver
Conflicts:     kamailio-tls < %ver, kamailio-purple < %ver, kamailio-ldap < %ver
Conflicts:     kamailio-xmlrpc < %ver, kamailio-perl < %ver, kamailio-lua < %ver
Conflicts:     kamailio-python < %ver, kamailio-regex < %ver
Conflicts:     kamailio-dialplan < %ver, kamailio-lcr < %ver
<<<<<<< HEAD
Conflicts:     kamailio-xmlops < %ver, kamailio-websocket < %ver
=======
Conflicts:     kamailio-xmlops < %ver, kamailio-cdp < %ver
>>>>>>> 2b392e46
%if 0%{?fedora}
Conflicts:     kamailio-radius < %ver, kamailio-carrierroute < %ver
Conflicts:     kamailio-redis < %ver, kamailio-json < %ver 
Conflicts:     kamailio-mono < %ver, kamailio-GeoIP < %ver
%endif
BuildRequires: bison flex gcc make redhat-rpm-config

%description
Kamailio (former OpenSER) is an Open Source SIP Server released under GPL, able
to handle thousands of call setups per second. Among features: asynchronous TCP,
UDP and SCTP, secure communication via TLS for VoIP (voice, video); IPv4 and
IPv6; SIMPLE instant messaging and presence with embedded XCAP server and MSRP
relay; ENUM; DID and least cost routing; load balancing; routing fail-over;
accounting, authentication and authorization; support for many backend systems
such as MySQL, Postgres, Oracle, Radius, LDAP, Redis, Cassandra; XMLRPC control
interface, SNMP monitoring. It can be used to build large VoIP servicing
platforms or to scale up SIP-to-PSTN gateways, PBX systems or media servers
like Asterisk™, FreeSWITCH™ or SEMS.


%package mysql
Summary:       MySQL database connectivity for Kamailio.
Group:         System Environment/Daemons
Requires:      mysql-libs, kamailio = %ver
BuildRequires: mysql-devel zlib-devel

%description mysql
MySQL database connectivity for Kamailio.


%package postgresql
Summary:       PostgreSQL database connectivity for Kamailio.
Group:         System Environment/Daemons
Requires:      postgresql-libs, kamailio = %ver
BuildRequires: postgresql-devel

%description postgresql
PostgreSQL database connectivity for Kamailio.


%package unixODBC
Summary:       unixODBC database connectivity for Kamailio.
Group:         System Environment/Daemons
Requires:      unixODBC, kamailio = %ver
BuildRequires: unixODBC-devel

%description unixODBC
unixODBC database connectivity for Kamailio.


%package bdb
Summary:       Berkeley database connectivity for Kamailio.
Group:         System Environment/Daemons
Requires:      db4, kamailio = %ver
BuildRequires: db4-devel

%description bdb
Berkeley database connectivity for Kamailio.


%package sqlite
Summary:       SQLite database connectivity for Kamailio.
Group:         System Environment/Daemons
Requires:      sqlite, kamailio = %ver
BuildRequires: sqlite-devel

%description sqlite
SQLite database connectivity for Kamailio.


%package utils
Summary:       Non-SIP utitility functions for Kamailio.
Group:         System Environment/Daemons
Requires:      libcurl, libxml2, kamailio = %ver
BuildRequires: libcurl-devel, libxml2-devel

%description utils
Non-SIP utitility functions for Kamailio.


%package cpl
Summary:       CPL (Call Processing Language) interpreter for Kamailio.
Group:         System Environment/Daemons
Requires:      libxml2, kamailio = %ver
BuildRequires: libxml2-devel

%description cpl
CPL (Call Processing Language) interpreter for Kamailio.


%package snmpstats
Summary:       SNMP management interface (scalar statistics) for Kamailio.
Group:         System Environment/Daemons
%if 0%{?fedora}
Requires:      net-snmp-agent-libs, kamailio = %ver
%else
Requires:      net-snmp-libs, kamailio = %ver
%endif
BuildRequires: net-snmp-devel

%description snmpstats
SNMP management interface (scalar statistics) for Kamailio.


%package presence
Summary:       SIP Presence (and RLS, XCAP, etc) support for Kamailio.
Group:         System Environment/Daemons
Requires:      libxml2, libcurl, kamailio = %ver, kamailio-xmpp = %ver
BuildRequires: libxml2-devel, libcurl-devel

%description presence
SIP Presence (and RLS, XCAP, etc) support for Kamailio.


%package xmpp
Summary:       SIP/XMPP IM gateway for Kamailio.
Group:         System Environment/Daemons
Requires:      expat, kamailio = %ver
BuildRequires: expat-devel

%description xmpp
SIP/XMPP IM gateway for Kamailio.


%package tls
Summary:       TLS transport for Kamailio.
Group:         System Environment/Daemons
Requires:      openssl, kamailio = %ver
BuildRequires: openssl-devel

%description tls
TLS transport for Kamailio.


%package ldap
Summary:       LDAP search interface for Kamailio.
Group:         System Environment/Daemons
Requires:      openldap, kamailio = %ver
BuildRequires: openldap-devel

%description ldap
LDAP search interface for Kamailio.


%package xmlrpc
Summary:       XMLRPC trasnport and encoding for Kamailio RPCs.
Group:         System Environment/Daemons
Requires:      libxml2, kamailio = %ver
BuildRequires: libxml2-devel

%description xmlrpc
XMLRPC trasnport and encoding for Kamailio RPCs.


%package perl
Summary:       Perl extensions and database driver for Kamailio.
Group:         System Environment/Daemons 
Requires:      mod_perl, kamailio = %ver
BuildRequires: mod_perl-devel

%description perl
Perl extensions and database driver for Kamailio.


%package lua
Summary:       Lua extensions for Kamailio.
Group:         System Environment/Daemons
Requires:      kamailio = %ver
BuildRequires: lua-devel

%description lua
Lua extensions for Kamailio.


%package python
Summary:       Python extensions for Kamailio.
Group:         System Environment/Daemons
Requires:      python, kamailio = %ver
BuildRequires: python-devel

%description python
Python extensions for Kamailio.


%package regex
Summary:       PCRE mtaching operations for Kamailio.
Group:         System Environment/Daemons
Requires:      pcre, kamailio = %ver
BuildRequires: pcre-devel

%description regex
PCRE mtaching operations for Kamailio.


%package dialplan
Summary:       String translations based on rules for Kamailio.
Group:         System Environment/Daemons
Requires:      pcre, kamailio = %ver
BuildRequires: pcre-devel

%description dialplan
String translations based on rules for Kamailio.


%package lcr
Summary:       Least cost routing for Kamailio.
Group:         System Environment/Daemons
Requires:      pcre, kamailio = %ver
BuildRequires: pcre-devel

%description lcr
Least cost routing for Kamailio.


%package xmlops
Summary:       XML operation functions for Kamailio.
Group:         System Environment/Daemons
Requires:      libxml2, kamailio = %ver
BuildRequires: libxml2-devel

%description xmlops
XML operation functions for Kamailio.


%package websocket
Summary:       WebSocket transport for Kamailio.
Group:         System Environment/Daemons
Requires:      openssl, libunistring, kamailio = %ver
BuildRequires: openssl-devel, libunistring-devel

%description websocket
WebSocket transport for Kamailio.


%package  purple
Summary:  Multi-protocol IM and presence gateway module.
Group:    System Environment/Daemons
%if 0%{?fedora}
Requires: glib, libpurple, libxml2, kamailio = %ver, kamailio-presence = %ver
BuildRequires: glib-devel, libpurple-devel, libxml2-devel
%else
Requires: glib2, libpurple, libxml2, kamailio = %ver, kamailio-presence = %ver
BuildRequires: glib2-devel, libpurple-devel, libxml2-devel
%endif

%description purple
Multi-protocol IM and presence gateway module.


%package  cdp
Summary:  C Diameter Peer module and extensions module for Kamailio.
Group:    System Environment/Daemons
Requires: libxml2, kamailio = %ver
BuildRequires: libxml2-devel

%description cdp
C Diameter Peer module and extensions module for Kamailio.


%if 0%{?fedora}
%package radius
Summary:       Radius AAA API for Kamailio.
Group:         System Environment/Daemons
Requires:      radiusclient-ng, kamailio = %ver
BuildRequires: radiusclient-ng-devel

%description radius
Radius AAA API for Kamailio.


%package carrierroute
Summary:       Routing, balancing, and blacklisting for Kamailio.
Group:         System Environment/Daemons
Requires:      libconfuse, kamailio = %ver
BuildRequires: libconfuse-devel

%description carrierroute
Routing, balancing, and blacklisting for Kamailio.


%package redis
Summary:       REDIS NoSQL database connector for Kamailio.
Group:         System Environment/Daemons
Requires:      hiredis, kamailio = %ver
BuildRequires: hiredis-devel

%description redis
REDIS NoSQL database connector for Kamailio.


%package json
Summary:       json string operation and rpc support for Kamailio.
Group:         System Environment/Daemons
Requires:      json-c, libevent, kamailio = %ver
BuildRequires: json-c-devel, libevent-devel

%description json
json string operation and rpc support for Kamailio.


%package mono
Summary:       Mono extensions for Kamailio.
Group:         System Environment/Daemons
Requires:      mono-core, kamailio = %ver
BuildRequires: mono-devel

%description mono
Mono extensions for Kamailio.


%package GeoIP
Summary:       Max Mind GeoIP real-time query support for Kamailio.
Group:         System Environment/Daemons
Requires:      GeoIP, kamailio = %ver
BuildRequires: GeoIP-devel

%description GeoIP
Max Mind GeoIP real-time query support for Kamailio.
%endif



%prep
%setup -n %{name}-%{ver}



%build
make FLAVOUR=kamailio cfg prefix=/usr cfg_prefix=$RPM_BUILD_ROOT\
	basedir=$RPM_BUILD_ROOT cfg_target=/%{_sysconfdir}/kamailio/\
	modules_dirs="modules modules_k"
make
%if 0%{?fedora}
make every-module skip_modules="auth_identity db_cassandra iptrtpproxy\
	db_oracle memcached mi_xmlrpc osp" group_include="kstandard kmysql\
	kpostgres kunixodbc kldap kperl kpython klua kutils kpurple ktls kxmpp\
	kcpl ksnmpstats kcarrierroute kpresence kradius kgeoip kregex kdialplan\
<<<<<<< HEAD
	klcr ksqlite kredis kjson kmono kberkeley kwebsocket" \
	include_modules="xmlrpc xmlops"\
=======
	klcr ksqlite kredis kjson kmono kberkeley" include_modules="xmlrpc\
	xmlops cdp cdp_avp"
>>>>>>> 2b392e46
%else
make every-module skip_modules="auth_identity db_cassandra iptrtpproxy\
	db_oracle memcached mi_xmlrpc osp" group_include="kstandard kmysql\
	kpostgres kunixodbc kldap kperl kpython klua kutils kpurple ktls kxmpp\
	kcpl ksnmpstats kpresence kregex kdialplan\
<<<<<<< HEAD
	klcr ksqlite kberkeley kwebsocket" \
	include_modules="xmlrpc xmlops"
=======
	klcr ksqlite kberkeley" include_modules="xmlrpc\
	xmlopsi cdp cdp_avp"
>>>>>>> 2b392e46
%endif



%install
[ "$RPM_BUILD_ROOT" != "/" ] && rm -rf "$RPM_BUILD_ROOT"

make install
%if 0%{?fedora}
make install-modules-all skip_modules="auth_identity db_cassandra iptrtpproxy\
	db_oracle memcached mi_xmlrpc osp" group_include="kstandard kmysql\
	kpostgres kunixodbc kldap kperl kpython klua kutils kpurple ktls kxmpp\
	kcpl ksnmpstats kcarrierroute kpresence kradius kgeoip kregex kdialplan\
<<<<<<< HEAD
	klcr ksqlite kredis kjson kmono kberkeley kwebsocket" \
	include_modules="xmlrpc xmlops"
=======
	klcr ksqlite kredis kjson kmono kberkeley" include_modules="xmlrpc\
	xmlops cdp cdp_avp"
>>>>>>> 2b392e46

mkdir -p $RPM_BUILD_ROOT/%{_unitdir}
install -m644 pkg/kamailio/fedora/%{?fedora}/kamailio.service \
		$RPM_BUILD_ROOT/%{_unitdir}/kamailio.service

mkdir -p $RPM_BUILD_ROOT/%{_sysconfdir}/sysconfig
install -m644 pkg/kamailio/fedora/%{?fedora}/kamailio.sysconfig \
		$RPM_BUILD_ROOT/%{_sysconfdir}/sysconfig/kamailio
%else
make install-modules-all skip_modules="auth_identity db_cassandra iptrtpproxy\
	db_oracle memcached mi_xmlrpc osp" group_include="kstandard kmysql\
	kpostgres kunixodbc kldap kperl kpython klua kutils kpurple ktls kxmpp\
	kcpl ksnmpstats kpresence kregex kdialplan\
<<<<<<< HEAD
	klcr ksqlite kberkeley kwebsocket" \
	include_modules="xmlrpc xmlops"
=======
	klcr ksqlite kberkeley" include_modules="xmlrpc\
	xmlops cdp cdp_avp"
>>>>>>> 2b392e46

mkdir -p $RPM_BUILD_ROOT/%{_sysconfdir}/rc.d/init.d
install -m755 pkg/kamailio/centos/%{?centos}/kamailio.init \
		$RPM_BUILD_ROOT/%{_sysconfdir}/rc.d/init.d/kamailio

mkdir -p $RPM_BUILD_ROOT/%{_sysconfdir}/sysconfig
install -m644 pkg/kamailio/centos/%{?centos}/kamailio.sysconfig \
		$RPM_BUILD_ROOT/%{_sysconfdir}/sysconfig/kamailio
%endif



%pre
/usr/sbin/groupadd -r kamailio 2> /dev/null || :
/usr/sbin/useradd -r -g kamailio -s /bin/false -c "Kamailio daemon" -d \
		%{_libdir}/kamailio kamailio 2> /dev/null || :



%clean
rm -rf "$RPM_BUILD_ROOT"



%post
%if 0%{?fedora}
/bin/systemctl --system daemon-reload
%else
/sbin/chkconfig --add kamailio
%endif



%preun
if [ $1 = 0 ]; then
%if 0%{?fedora}
	/bin/systemctl stop kamailio.service
	/bin/systemctl disable kamailio.service 2> /dev/null
%else
	/sbin/service kamailio stop > /dev/null 2>&1
	/sbin/chkconfig --del kamailio
%endif
fi



%postun
%if 0%{?fedora}
/bin/systemctl --system daemon-reload
%endif



%files
%defattr(-,root,root)
%dir %{_docdir}/kamailio
%doc %{_docdir}/kamailio/AUTHORS
%doc %{_docdir}/kamailio/NEWS
%doc %{_docdir}/kamailio/INSTALL
%doc %{_docdir}/kamailio/README
%doc %{_docdir}/kamailio/README-MODULES

%dir %{_docdir}/kamailio/modules
%doc %{_docdir}/kamailio/modules/README.async
%doc %{_docdir}/kamailio/modules/README.auth
%doc %{_docdir}/kamailio/modules/README.avpops
%doc %{_docdir}/kamailio/modules/README.blst
%doc %{_docdir}/kamailio/modules/README.cfg_db
%doc %{_docdir}/kamailio/modules/README.cfg_rpc
%doc %{_docdir}/kamailio/modules/README.counters
%doc %{_docdir}/kamailio/modules/README.ctl
%doc %{_docdir}/kamailio/modules/README.db_flatstore
%doc %{_docdir}/kamailio/modules/README.debugger
%doc %{_docdir}/kamailio/modules/README.enum
%doc %{_docdir}/kamailio/modules/README.ipops
%doc %{_docdir}/kamailio/modules/README.malloc_test
%doc %{_docdir}/kamailio/modules/README.matrix
%doc %{_docdir}/kamailio/modules/README.mediaproxy
%doc %{_docdir}/kamailio/modules/README.mi_rpc
%doc %{_docdir}/kamailio/modules/README.mqueue
%doc %{_docdir}/kamailio/modules/README.msrp
%doc %{_docdir}/kamailio/modules/README.mtree
%doc %{_docdir}/kamailio/modules/README.pdb
%doc %{_docdir}/kamailio/modules/README.pipelimit
%doc %{_docdir}/kamailio/modules/README.prefix_route
%doc %{_docdir}/kamailio/modules/README.ratelimit
%doc %{_docdir}/kamailio/modules/README.rtpproxy
%doc %{_docdir}/kamailio/modules/README.sanity
%doc %{_docdir}/kamailio/modules/README.sdpops
%doc %{_docdir}/kamailio/modules/README.sipcapture
%doc %{_docdir}/kamailio/modules/README.sl
%doc %{_docdir}/kamailio/modules/README.sms
%doc %{_docdir}/kamailio/modules/README.textopsx
%doc %{_docdir}/kamailio/modules/README.tm
%doc %{_docdir}/kamailio/modules/README.tmrec
%doc %{_docdir}/kamailio/modules/README.topoh
%doc %{_docdir}/kamailio/modules/README.xhttp
%doc %{_docdir}/kamailio/modules/README.xhttp_rpc

%dir %{_docdir}/kamailio/modules_k
%doc %{_docdir}/kamailio/modules_k/README.acc
%doc %{_docdir}/kamailio/modules_k/README.alias_db
%doc %{_docdir}/kamailio/modules_k/README.auth_db
%doc %{_docdir}/kamailio/modules_k/README.auth_diameter
%doc %{_docdir}/kamailio/modules_k/README.benchmark
%doc %{_docdir}/kamailio/modules_k/README.call_control
%doc %{_docdir}/kamailio/modules_k/README.cfgutils
%doc %{_docdir}/kamailio/modules_k/README.db_cluster
%doc %{_docdir}/kamailio/modules_k/README.db_text
%doc %{_docdir}/kamailio/modules_k/README.dialog
%doc %{_docdir}/kamailio/modules_k/README.dispatcher
%doc %{_docdir}/kamailio/modules_k/README.diversion
%doc %{_docdir}/kamailio/modules_k/README.dmq
%doc %{_docdir}/kamailio/modules_k/README.domain
%doc %{_docdir}/kamailio/modules_k/README.domainpolicy
%doc %{_docdir}/kamailio/modules_k/README.drouting
%doc %{_docdir}/kamailio/modules_k/README.exec
%doc %{_docdir}/kamailio/modules_k/README.group
%doc %{_docdir}/kamailio/modules_k/README.htable
%doc %{_docdir}/kamailio/modules_k/README.imc
%doc %{_docdir}/kamailio/modules_k/README.kex
%doc %{_docdir}/kamailio/modules_k/README.maxfwd
%doc %{_docdir}/kamailio/modules_k/README.mi_datagram
%doc %{_docdir}/kamailio/modules_k/README.mi_fifo
%doc %{_docdir}/kamailio/modules_k/README.msilo
%doc %{_docdir}/kamailio/modules_k/README.nat_traversal
%doc %{_docdir}/kamailio/modules_k/README.nathelper
%doc %{_docdir}/kamailio/modules_k/README.p_usrloc
%doc %{_docdir}/kamailio/modules_k/README.path
%doc %{_docdir}/kamailio/modules_k/README.pdt
%doc %{_docdir}/kamailio/modules_k/README.permissions
%doc %{_docdir}/kamailio/modules_k/README.pike
%doc %{_docdir}/kamailio/modules_k/README.pv
%doc %{_docdir}/kamailio/modules_k/README.qos
%doc %{_docdir}/kamailio/modules_k/README.registrar
%doc %{_docdir}/kamailio/modules_k/README.rr
%doc %{_docdir}/kamailio/modules_k/README.rtimer
%doc %{_docdir}/kamailio/modules_k/README.seas
%doc %{_docdir}/kamailio/modules_k/README.siptrace
%doc %{_docdir}/kamailio/modules_k/README.siputils
%doc %{_docdir}/kamailio/modules_k/README.speeddial
%doc %{_docdir}/kamailio/modules_k/README.sqlops
%doc %{_docdir}/kamailio/modules_k/README.sst
%doc %{_docdir}/kamailio/modules_k/README.statistics
%doc %{_docdir}/kamailio/modules_k/README.textops
%doc %{_docdir}/kamailio/modules_k/README.tmx
%doc %{_docdir}/kamailio/modules_k/README.uac
%doc %{_docdir}/kamailio/modules_k/README.uac_redirect
%doc %{_docdir}/kamailio/modules_k/README.uri_db
%doc %{_docdir}/kamailio/modules_k/README.userblacklist
%doc %{_docdir}/kamailio/modules_k/README.usrloc
%doc %{_docdir}/kamailio/modules_k/README.xlog

%dir %{_sysconfdir}/kamailio
%config(noreplace) %{_sysconfdir}/kamailio/*
%if 0%{?fedora}
%config %{_unitdir}/*
%else
%config %{_sysconfdir}/rc.d/init.d/*
%endif
%config %{_sysconfdir}/sysconfig/*

%dir %{_libdir}/kamailio
%{_libdir}/kamailio/libbinrpc.so
%{_libdir}/kamailio/libbinrpc.so.0
%{_libdir}/kamailio/libbinrpc.so.0.1
%{_libdir}/kamailio/libkcore.so
%{_libdir}/kamailio/libkcore.so.1
%{_libdir}/kamailio/libkcore.so.1.0
%{_libdir}/kamailio/libkmi.so
%{_libdir}/kamailio/libkmi.so.1
%{_libdir}/kamailio/libkmi.so.1.0
%{_libdir}/kamailio/libsrdb1.so
%{_libdir}/kamailio/libsrdb1.so.1
%{_libdir}/kamailio/libsrdb1.so.1.0
%{_libdir}/kamailio/libsrdb2.so
%{_libdir}/kamailio/libsrdb2.so.1
%{_libdir}/kamailio/libsrdb2.so.1.0
%{_libdir}/kamailio/libsrutils.so
%{_libdir}/kamailio/libsrutils.so.1
%{_libdir}/kamailio/libsrutils.so.1.0
%{_libdir}/kamailio/libtrie.so
%{_libdir}/kamailio/libtrie.so.1
%{_libdir}/kamailio/libtrie.so.1.0

%dir %{_libdir}/kamailio/modules
%{_libdir}/kamailio/modules/auth.so
%{_libdir}/kamailio/modules/async.so
%{_libdir}/kamailio/modules/avpops.so
%{_libdir}/kamailio/modules/blst.so
%{_libdir}/kamailio/modules/cfg_db.so
%{_libdir}/kamailio/modules/cfg_rpc.so
%{_libdir}/kamailio/modules/counters.so
%{_libdir}/kamailio/modules/ctl.so
%{_libdir}/kamailio/modules/db_flatstore.so
%{_libdir}/kamailio/modules/debugger.so
%{_libdir}/kamailio/modules/enum.so
%{_libdir}/kamailio/modules/ipops.so
%{_libdir}/kamailio/modules/malloc_test.so
%{_libdir}/kamailio/modules/matrix.so
%{_libdir}/kamailio/modules/mediaproxy.so
%{_libdir}/kamailio/modules/mi_rpc.so
%{_libdir}/kamailio/modules/mqueue.so
%{_libdir}/kamailio/modules/msrp.so
%{_libdir}/kamailio/modules/mtree.so
%{_libdir}/kamailio/modules/pdb.so
%{_libdir}/kamailio/modules/pipelimit.so
%{_libdir}/kamailio/modules/prefix_route.so
%{_libdir}/kamailio/modules/ratelimit.so
%{_libdir}/kamailio/modules/rtpproxy.so
%{_libdir}/kamailio/modules/sanity.so
%{_libdir}/kamailio/modules/sipcapture.so
%{_libdir}/kamailio/modules/sl.so
%{_libdir}/kamailio/modules/sdpops.so
%{_libdir}/kamailio/modules/sms.so
%{_libdir}/kamailio/modules/tm.so
%{_libdir}/kamailio/modules/tmrec.so
%{_libdir}/kamailio/modules/textopsx.so
%{_libdir}/kamailio/modules/topoh.so
%{_libdir}/kamailio/modules/xhttp.so
%{_libdir}/kamailio/modules/xhttp_rpc.so

%dir %{_libdir}/kamailio/modules_k
%{_libdir}/kamailio/modules_k/acc.so
%{_libdir}/kamailio/modules_k/alias_db.so
%{_libdir}/kamailio/modules_k/auth_db.so
%{_libdir}/kamailio/modules_k/auth_diameter.so
%{_libdir}/kamailio/modules_k/benchmark.so
%{_libdir}/kamailio/modules_k/call_control.so
%{_libdir}/kamailio/modules_k/cfgutils.so
%{_libdir}/kamailio/modules_k/db_cluster.so
%{_libdir}/kamailio/modules_k/db_text.so
%{_libdir}/kamailio/modules_k/dialog.so
%{_libdir}/kamailio/modules_k/dispatcher.so
%{_libdir}/kamailio/modules_k/diversion.so
%{_libdir}/kamailio/modules_k/dmq.so
%{_libdir}/kamailio/modules_k/domain.so
%{_libdir}/kamailio/modules_k/domainpolicy.so
%{_libdir}/kamailio/modules_k/drouting.so
%{_libdir}/kamailio/modules_k/exec.so
%{_libdir}/kamailio/modules_k/group.so
%{_libdir}/kamailio/modules_k/htable.so
%{_libdir}/kamailio/modules_k/imc.so
%{_libdir}/kamailio/modules_k/kex.so
%{_libdir}/kamailio/modules_k/maxfwd.so
%{_libdir}/kamailio/modules_k/mi_datagram.so
%{_libdir}/kamailio/modules_k/mi_fifo.so
%{_libdir}/kamailio/modules_k/msilo.so
%{_libdir}/kamailio/modules_k/nat_traversal.so
%{_libdir}/kamailio/modules_k/nathelper.so
%{_libdir}/kamailio/modules_k/p_usrloc.so
%{_libdir}/kamailio/modules_k/path.so
%{_libdir}/kamailio/modules_k/pdt.so
%{_libdir}/kamailio/modules_k/permissions.so
%{_libdir}/kamailio/modules_k/pike.so
%{_libdir}/kamailio/modules_k/pv.so
%{_libdir}/kamailio/modules_k/qos.so
%{_libdir}/kamailio/modules_k/registrar.so
%{_libdir}/kamailio/modules_k/rr.so
%{_libdir}/kamailio/modules_k/rtimer.so
%{_libdir}/kamailio/modules_k/seas.so
%{_libdir}/kamailio/modules_k/siptrace.so
%{_libdir}/kamailio/modules_k/siputils.so
%{_libdir}/kamailio/modules_k/speeddial.so
%{_libdir}/kamailio/modules_k/sqlops.so
%{_libdir}/kamailio/modules_k/sst.so
%{_libdir}/kamailio/modules_k/statistics.so
%{_libdir}/kamailio/modules_k/textops.so
%{_libdir}/kamailio/modules_k/tmx.so
%{_libdir}/kamailio/modules_k/uac.so
%{_libdir}/kamailio/modules_k/uac_redirect.so
%{_libdir}/kamailio/modules_k/uri_db.so
%{_libdir}/kamailio/modules_k/userblacklist.so
%{_libdir}/kamailio/modules_k/usrloc.so
%{_libdir}/kamailio/modules_k/xlog.so

%{_sbindir}/kamailio
%{_sbindir}/kamctl
%{_sbindir}/kamdbctl
%{_sbindir}/sercmd

%dir %{_libdir}/kamailio/kamctl
%{_libdir}/kamailio/kamctl/kamctl.base
%{_libdir}/kamailio/kamctl/kamctl.ctlbase
%{_libdir}/kamailio/kamctl/kamctl.dbtext
%{_libdir}/kamailio/kamctl/kamctl.fifo
%{_libdir}/kamailio/kamctl/kamctl.ser
%{_libdir}/kamailio/kamctl/kamctl.ser_mi
%{_libdir}/kamailio/kamctl/kamctl.sqlbase
%{_libdir}/kamailio/kamctl/kamctl.unixsock
%{_libdir}/kamailio/kamctl/kamdbctl.base
%{_libdir}/kamailio/kamctl/kamdbctl.dbtext

%dir %{_libdir}/kamailio/kamctl/dbtextdb
%{_libdir}/kamailio/kamctl/dbtextdb/dbtextdb.py
%{_libdir}/kamailio/kamctl/dbtextdb/dbtextdb.pyc
%{_libdir}/kamailio/kamctl/dbtextdb/dbtextdb.pyo

%{_mandir}/man5/*
%{_mandir}/man8/*

%dir %{_datadir}/kamailio
%dir %{_datadir}/kamailio/dbtext
%dir %{_datadir}/kamailio/dbtext/kamailio
%{_datadir}/kamailio/dbtext/kamailio/*


%files mysql
%defattr(-,root,root)
%doc %{_docdir}/kamailio/modules/README.db_mysql
%{_libdir}/kamailio/modules/db_mysql.so
%{_libdir}/kamailio/kamctl/kamctl.mysql
%{_libdir}/kamailio/kamctl/kamdbctl.mysql
%dir %{_datadir}/kamailio/mysql
%{_datadir}/kamailio/mysql/*


%files postgresql
%defattr(-,root,root)
%doc %{_docdir}/kamailio/modules/README.db_postgres
%{_libdir}/kamailio/modules/db_postgres.so
%{_libdir}/kamailio/kamctl/kamctl.pgsql
%{_libdir}/kamailio/kamctl/kamdbctl.pgsql
%dir %{_datadir}/kamailio/postgres
%{_datadir}/kamailio/postgres/*


%files unixODBC
%defattr(-,root,root)
%doc %{_docdir}/kamailio/modules_k/README.db_unixodbc
%{_libdir}/kamailio/modules_k/db_unixodbc.so


%files bdb
%defattr(-,root,root)
%doc %{_docdir}/kamailio/modules/README.db_berkeley
%{_sbindir}/kambdb_recover
%{_libdir}/kamailio/modules/db_berkeley.so
%{_libdir}/kamailio/kamctl/kamctl.db_berkeley
%{_libdir}/kamailio/kamctl/kamdbctl.db_berkeley
%dir %{_datadir}/kamailio/db_berkeley
%{_datadir}/kamailio/db_berkeley/*


%files sqlite
%defattr(-,root,root)
%doc %{_docdir}/kamailio/modules_k/README.db_sqlite
%{_libdir}/kamailio/modules_k/db_sqlite.so
%{_libdir}/kamailio/kamctl/kamctl.sqlite
%{_libdir}/kamailio/kamctl/kamdbctl.sqlite
%dir %{_datadir}/kamailio/db_sqlite
%{_datadir}/kamailio/db_sqlite/*


%files utils
%defattr(-,root,root)
%{_docdir}/kamailio/modules/README.utils
%{_libdir}/kamailio/modules/utils.so


%files cpl
%defattr(-,root,root)
%{_docdir}/kamailio/modules_k/README.cpl-c
%{_libdir}/kamailio/modules_k/cpl-c.so


%files snmpstats
%defattr(-,root,root)
%{_docdir}/kamailio/modules_k/README.snmpstats
%{_libdir}/kamailio/modules_k/snmpstats.so


%files presence
%defattr(-,root,root)
%doc %{_docdir}/kamailio/modules_k/README.presence
%doc %{_docdir}/kamailio/modules_k/README.presence_conference
%doc %{_docdir}/kamailio/modules_k/README.presence_dialoginfo
%doc %{_docdir}/kamailio/modules_k/README.presence_mwi
%doc %{_docdir}/kamailio/modules_k/README.presence_profile
%doc %{_docdir}/kamailio/modules_k/README.presence_reginfo
%doc %{_docdir}/kamailio/modules_k/README.presence_xml
%doc %{_docdir}/kamailio/modules_k/README.pua
%doc %{_docdir}/kamailio/modules_k/README.pua_bla
%doc %{_docdir}/kamailio/modules_k/README.pua_dialoginfo
%doc %{_docdir}/kamailio/modules_k/README.pua_mi
%doc %{_docdir}/kamailio/modules_k/README.pua_reginfo
%doc %{_docdir}/kamailio/modules_k/README.pua_usrloc
%doc %{_docdir}/kamailio/modules_k/README.pua_xmpp
%doc %{_docdir}/kamailio/modules_k/README.rls
%doc %{_docdir}/kamailio/modules_k/README.xcap_client
%doc %{_docdir}/kamailio/modules_k/README.xcap_server
%{_libdir}/kamailio/modules_k/presence.so
%{_libdir}/kamailio/modules_k/presence_conference.so
%{_libdir}/kamailio/modules_k/presence_dialoginfo.so
%{_libdir}/kamailio/modules_k/presence_mwi.so
%{_libdir}/kamailio/modules_k/presence_profile.so
%{_libdir}/kamailio/modules_k/presence_reginfo.so
%{_libdir}/kamailio/modules_k/presence_xml.so
%{_libdir}/kamailio/modules_k/pua.so
%{_libdir}/kamailio/modules_k/pua_bla.so
%{_libdir}/kamailio/modules_k/pua_dialoginfo.so
%{_libdir}/kamailio/modules_k/pua_mi.so
%{_libdir}/kamailio/modules_k/pua_reginfo.so
%{_libdir}/kamailio/modules_k/pua_usrloc.so
%{_libdir}/kamailio/modules_k/pua_xmpp.so
%{_libdir}/kamailio/modules_k/rls.so
%{_libdir}/kamailio/modules_k/xcap_client.so
%{_libdir}/kamailio/modules_k/xcap_server.so


%files xmpp
%defattr(-,root,root)
%doc %{_docdir}/kamailio/modules_k/README.xmpp
%{_libdir}/kamailio/modules_k/xmpp.so


%files tls
%defattr(-,root,root)
%doc %{_docdir}/kamailio/modules/README.tls
%{_libdir}/kamailio/modules/tls.so


%files purple
%defattr(-,root,root)
%doc %{_docdir}/kamailio/modules_k/README.purple
%{_libdir}/kamailio/modules_k/purple.so


%files ldap
%defattr(-,root,root)
%doc %{_docdir}/kamailio/modules_k/README.h350
%doc %{_docdir}/kamailio/modules_k/README.ldap
%{_libdir}/kamailio/modules_k/h350.so
%{_libdir}/kamailio/modules_k/ldap.so


%files xmlrpc
%defattr(-,root,root)
%doc %{_docdir}/kamailio/modules/README.xmlrpc
%{_libdir}/kamailio/modules/xmlrpc.so


%files perl
%defattr(-,root,root)
%doc %{_docdir}/kamailio/modules_k/README.perl
%doc %{_docdir}/kamailio/modules_k/README.perlvdb
%{_libdir}/kamailio/modules_k/perl.so
%{_libdir}/kamailio/modules_k/perlvdb.so
%dir %{_libdir}/kamailio/perl
%{_libdir}/kamailio/perl/OpenSER.pm
%dir %{_libdir}/kamailio/perl/OpenSER
%{_libdir}/kamailio/perl/OpenSER/Constants.pm
%{_libdir}/kamailio/perl/OpenSER/Message.pm
%{_libdir}/kamailio/perl/OpenSER/VDB.pm
%dir %{_libdir}/kamailio/perl/OpenSER/LDAPUtils
%{_libdir}/kamailio/perl/OpenSER/LDAPUtils/LDAPConf.pm
%{_libdir}/kamailio/perl/OpenSER/LDAPUtils/LDAPConnection.pm
%dir %{_libdir}/kamailio/perl/OpenSER/Utils
%{_libdir}/kamailio/perl/OpenSER/Utils/Debug.pm
%{_libdir}/kamailio/perl/OpenSER/Utils/PhoneNumbers.pm
%dir %{_libdir}/kamailio/perl/OpenSER/VDB
%{_libdir}/kamailio/perl/OpenSER/VDB/Column.pm
%{_libdir}/kamailio/perl/OpenSER/VDB/Pair.pm
%{_libdir}/kamailio/perl/OpenSER/VDB/ReqCond.pm
%{_libdir}/kamailio/perl/OpenSER/VDB/Result.pm
%{_libdir}/kamailio/perl/OpenSER/VDB/VTab.pm
%{_libdir}/kamailio/perl/OpenSER/VDB/Value.pm
%dir %{_libdir}/kamailio/perl/OpenSER/VDB/Adapter
%{_libdir}/kamailio/perl/OpenSER/VDB/Adapter/AccountingSIPtrace.pm
%{_libdir}/kamailio/perl/OpenSER/VDB/Adapter/Alias.pm
%{_libdir}/kamailio/perl/OpenSER/VDB/Adapter/Auth.pm
%{_libdir}/kamailio/perl/OpenSER/VDB/Adapter/Describe.pm
%{_libdir}/kamailio/perl/OpenSER/VDB/Adapter/Speeddial.pm
%{_libdir}/kamailio/perl/OpenSER/VDB/Adapter/TableVersions.pm


%files lua
%defattr(-,root,root)
%doc %{_docdir}/kamailio/modules/README.app_lua
%{_libdir}/kamailio/modules/app_lua.so


%files python
%defattr(-,root,root)
%doc %{_docdir}/kamailio/modules/README.app_python
%{_libdir}/kamailio/modules/app_python.so


%files regex
%defattr(-,root,root)
%doc %{_docdir}/kamailio/modules_k/README.regex
%{_libdir}/kamailio/modules_k/regex.so


%files dialplan
%defattr(-,root,root)
%doc %{_docdir}/kamailio/modules/README.dialplan
%{_libdir}/kamailio/modules/dialplan.so


%files lcr
%defattr(-,root,root)
%doc %{_docdir}/kamailio/modules/README.lcr
%{_libdir}/kamailio/modules/lcr.so


%files xmlops
%defattr(-,root,root)
%doc %{_docdir}/kamailio/modules/README.xmlops
%{_libdir}/kamailio/modules/xmlops.so


<<<<<<< HEAD
%files websocket
%defattr(-,root,root)
%doc %{_docdir}/kamailio/modules/README.websocket
%{_libdir}/kamailio/modules/websocket.so
=======
%files cdp
%defattr(-,root,root)
%doc %{_docdir}/kamailio/modules/README.cdp
%{_libdir}/kamailio/modules/cdp.so
%doc %{_docdir}/kamailio/modules/README.cdp_avp
%{_libdir}/kamailio/modules/cdp_avp.so
>>>>>>> 2b392e46


%if 0%{?fedora}
%files radius
%defattr(-,root,root)
%{_docdir}/kamailio/modules_k/README.acc_radius
%{_docdir}/kamailio/modules_k/README.auth_radius
%{_docdir}/kamailio/modules_k/README.misc_radius
%{_docdir}/kamailio/modules/README.peering
%{_libdir}/kamailio/modules_k/acc_radius.so
%{_libdir}/kamailio/modules_k/auth_radius.so
%{_libdir}/kamailio/modules_k/misc_radius.so
%{_libdir}/kamailio/modules/peering.so


%files carrierroute
%defattr(-,root,root)
%doc %{_docdir}/kamailio/modules/README.carrierroute
%{_libdir}/kamailio/modules/carrierroute.so


%files redis
%defattr(-,root,root)
%doc %{_docdir}/kamailio/modules/README.ndb_redis
%{_libdir}/kamailio/modules/ndb_redis.so


%files json
%defattr(-,root,root)
%doc %{_docdir}/kamailio/modules/README.json
%doc %{_docdir}/kamailio/modules/README.jsonrpc-c
%{_libdir}/kamailio/modules/json.so
%{_libdir}/kamailio/modules/jsonrpc-c.so


%files mono
%defattr(-,root,root)
%doc %{_docdir}/kamailio/modules/README.app_mono
%{_libdir}/kamailio/modules/app_mono.so


%files GeoIP
%defattr(-,root,root)
%doc %{_docdir}/kamailio/modules/README.geoip
%{_libdir}/kamailio/modules/geoip.so
%endif



%changelog
<<<<<<< HEAD
* Tue Jul 3 2012 Peter Dunkley <peter@dunkley.me.uk>
  - Updates to websocket module
=======
* Thu Jul 5 2012 Peter Dunkley <peter@dunkley.me.uk>
  - Added kamailio-cdp RPM for cdp and cdp_avp modules
>>>>>>> 2b392e46
* Sat Jun 30 2012 Peter Dunkley <peter@dunkley.me.uk>
  - Updated rel to dev1
  - Removed %_sharedir and replaced with standard macro %_datadir
* Sat Jun 23 2012 Peter Dunkley <peter@dunkley.me.uk>
  - Added websocket module
* Mon Jun 11 2012 Peter Dunkley <peter@dunkley.me.uk>
  - Updated ver to 3.4.0 and rel to dev0
* Mon Jun 4 2012 Peter Dunkley <peter@dunkley.me.uk>
  - Added a number of %dir lines to make sure the RPMs are properly cleaned up
    on uninstall
* Sat Jun 2 2012 Peter Dunkley <peter@dunkley.me.uk>
  - Added %postun section to reload systemd on Fedora after uninstall
  - Added build requirement for redhat-rpm-config so debuginfo RPMs get built
* Fri Jun 1 2012 Peter Dunkley <peter@dunkley.me.uk>
  - Tweak to the pkg/kamailio/fedora directory structure
  - Tested with Fedora 17
* Thu May 31 2012 Peter Dunkley <peter@dunkley.me.uk>
  - Updated rel to pre3
  - Combined Fedora/CentOS .spec in preparation for Fedora 17
* Sun May 20 2012 Peter Dunkley <peter@dunkley.me.uk>
  - First version created for Kamailio 3.3.0. Based on spec-file for Fedora
    created by myself (in turn based on an older spec-file for CentOS created
    by Ovidiu Sas).
  - Tested with CentOS 6.2 x86_64.
  - Builds all Kamailio 3.3.0 modules (modules/modules_k) except:
    - modules/app_mono: Requires mono which is not in the CentOS 6 repo
    - modules/auth_identity: Conflicts with TLS unless statically linked (which
      requires changes to Makefile and is impractical for generic RPM building)
    - modules/db_cassandra: Requires Cassandra and Thrift which are not in the
      CentOS 6 repo
    - modules/geoip: Requires GeoIP which is not in the CentOS 6 repo
    - modules/iptrtpproxy: Needs local copy of iptables source to build
      (impractical for generic RPM building)
    - modules/json: Requires json-c whish is not in the CentOS 6 repo
    - modules/jsonrpc-c: Requires json-c whish is not in the CentOS 6 repo
    - modules/ndb_redis: Requires hiredis which is not in the CentOS 6 repo
    - modules/peering: Requires radiusclient-ng which is not in the CentOS 6
      repo
    - modules_k/acc_radius: Requires radiusclient-ng which is not in the CentOS
      6 repo
    - modules_k/auth_radius: Required radiusclient-ng which is not in the
      CentOS 6 repo
    - modules_k/carrierroute: Requires libconfuse which is not in the CentOS 6
      repo
    - modules_k/db_oracle: Requires Oracle which is not in the CentOS 6 repo
      (and is closed-source)
    - modules_k/memcached: Module compilation appears to require an older
      version of libmemcached-devel than the one in the CentOS 6 repo
    - modules_k/mi_xmlrpc: Requires libxmlrpc-c3 which is not in the CentOS 6
      repo
    - modules_k/misc_radius: Requires radiusclient-ng which is not in the
      CentOS 6 repo
    - modules_k/osp: Requires OSP Toolkit which is not in the CentOS 6 repo
* Fri May 18 2012 Peter Dunkley <peter@dunkley.me.uk>
  - Added missing BuildRequires (gcc).
  - Added .fc16 to rel.  This makes it easy to tell which distribution the RPMs
    are built for.
* Thu May 17 2012 Peter Dunkley <peter@dunkley.me.uk>
  - Updated rel to pre2.
* Mon May 7 2012 Peter Dunkley <peter@dunkley.me.uk>
  - Changed to use systemd instead of SysV init.
* Sun May 6 2012 Peter Dunkley <peter@dunkley.me.uk>
  - First version created for Kamailio 3.3.0. Based on spec-file for CentOS
    created by Ovidiu Sas.
  - Tested with Fedora 16 x86_64.
  - Builds all Kamailio 3.3.0 modules (modules/modules_k) except:
    - modules/auth_identity: Conflicts with TLS unless statically linked (which
      requires changes to Makefile and is impractical for generic RPM building)
    - modules/db_cassandra: Requires Thrift which is not in the F16 repo
    - modules/iptrtpproxy: Needs local copy of iptables source to build
      (impractical for generic RPM building)
    - modules_k/db_oracle: Requires Oracle which is not in the F16 repo
      (and is closed-source)
    - modules_k/memcached: Module compilation appears to require an older
      version of libmemcached-devel than the one in the F16 repo
    - modules_k/mi_xmlrpc: The F16 repo contains an unsupported version of
      libxmlrpc-c3, and there is an compilation error due to the module code
      using an unknown type ('TString')
    - modules_k/osp: Requires OSP Toolkit which is not in the F16 repo<|MERGE_RESOLUTION|>--- conflicted
+++ resolved
@@ -24,11 +24,8 @@
 Conflicts:     kamailio-xmlrpc < %ver, kamailio-perl < %ver, kamailio-lua < %ver
 Conflicts:     kamailio-python < %ver, kamailio-regex < %ver
 Conflicts:     kamailio-dialplan < %ver, kamailio-lcr < %ver
-<<<<<<< HEAD
-Conflicts:     kamailio-xmlops < %ver, kamailio-websocket < %ver
-=======
 Conflicts:     kamailio-xmlops < %ver, kamailio-cdp < %ver
->>>>>>> 2b392e46
+Conflicts:     kamailio-websocket < %ver
 %if 0%{?fedora}
 Conflicts:     kamailio-radius < %ver, kamailio-carrierroute < %ver
 Conflicts:     kamailio-redis < %ver, kamailio-json < %ver 
@@ -366,25 +363,15 @@
 	db_oracle memcached mi_xmlrpc osp" group_include="kstandard kmysql\
 	kpostgres kunixodbc kldap kperl kpython klua kutils kpurple ktls kxmpp\
 	kcpl ksnmpstats kcarrierroute kpresence kradius kgeoip kregex kdialplan\
-<<<<<<< HEAD
 	klcr ksqlite kredis kjson kmono kberkeley kwebsocket" \
-	include_modules="xmlrpc xmlops"\
-=======
-	klcr ksqlite kredis kjson kmono kberkeley" include_modules="xmlrpc\
-	xmlops cdp cdp_avp"
->>>>>>> 2b392e46
+	include_modules="xmlrpc xmlops cdp cdp_avp"\
 %else
 make every-module skip_modules="auth_identity db_cassandra iptrtpproxy\
 	db_oracle memcached mi_xmlrpc osp" group_include="kstandard kmysql\
 	kpostgres kunixodbc kldap kperl kpython klua kutils kpurple ktls kxmpp\
 	kcpl ksnmpstats kpresence kregex kdialplan\
-<<<<<<< HEAD
 	klcr ksqlite kberkeley kwebsocket" \
-	include_modules="xmlrpc xmlops"
-=======
-	klcr ksqlite kberkeley" include_modules="xmlrpc\
-	xmlopsi cdp cdp_avp"
->>>>>>> 2b392e46
+	include_modules="xmlrpc xmlops cdp cdp_avp"
 %endif
 
 
@@ -398,13 +385,8 @@
 	db_oracle memcached mi_xmlrpc osp" group_include="kstandard kmysql\
 	kpostgres kunixodbc kldap kperl kpython klua kutils kpurple ktls kxmpp\
 	kcpl ksnmpstats kcarrierroute kpresence kradius kgeoip kregex kdialplan\
-<<<<<<< HEAD
 	klcr ksqlite kredis kjson kmono kberkeley kwebsocket" \
-	include_modules="xmlrpc xmlops"
-=======
-	klcr ksqlite kredis kjson kmono kberkeley" include_modules="xmlrpc\
-	xmlops cdp cdp_avp"
->>>>>>> 2b392e46
+	include_modules="xmlrpc xmlops cdp cdp_avp"
 
 mkdir -p $RPM_BUILD_ROOT/%{_unitdir}
 install -m644 pkg/kamailio/fedora/%{?fedora}/kamailio.service \
@@ -418,13 +400,8 @@
 	db_oracle memcached mi_xmlrpc osp" group_include="kstandard kmysql\
 	kpostgres kunixodbc kldap kperl kpython klua kutils kpurple ktls kxmpp\
 	kcpl ksnmpstats kpresence kregex kdialplan\
-<<<<<<< HEAD
 	klcr ksqlite kberkeley kwebsocket" \
-	include_modules="xmlrpc xmlops"
-=======
-	klcr ksqlite kberkeley" include_modules="xmlrpc\
-	xmlops cdp cdp_avp"
->>>>>>> 2b392e46
+	include_modules="xmlrpc xmlops cdp cdp_avp"
 
 mkdir -p $RPM_BUILD_ROOT/%{_sysconfdir}/rc.d/init.d
 install -m755 pkg/kamailio/centos/%{?centos}/kamailio.init \
@@ -937,19 +914,18 @@
 %{_libdir}/kamailio/modules/xmlops.so
 
 
-<<<<<<< HEAD
-%files websocket
-%defattr(-,root,root)
-%doc %{_docdir}/kamailio/modules/README.websocket
-%{_libdir}/kamailio/modules/websocket.so
-=======
 %files cdp
 %defattr(-,root,root)
 %doc %{_docdir}/kamailio/modules/README.cdp
 %{_libdir}/kamailio/modules/cdp.so
 %doc %{_docdir}/kamailio/modules/README.cdp_avp
 %{_libdir}/kamailio/modules/cdp_avp.so
->>>>>>> 2b392e46
+
+
+%files websocket
+%defattr(-,root,root)
+%doc %{_docdir}/kamailio/modules/README.websocket
+%{_libdir}/kamailio/modules/websocket.so
 
 
 %if 0%{?fedora}
@@ -1000,13 +976,10 @@
 
 
 %changelog
-<<<<<<< HEAD
+* Thu Jul 5 2012 Peter Dunkley <peter@dunkley.me.uk>
+  - Added kamailio-cdp RPM for cdp and cdp_avp modules
 * Tue Jul 3 2012 Peter Dunkley <peter@dunkley.me.uk>
   - Updates to websocket module
-=======
-* Thu Jul 5 2012 Peter Dunkley <peter@dunkley.me.uk>
-  - Added kamailio-cdp RPM for cdp and cdp_avp modules
->>>>>>> 2b392e46
 * Sat Jun 30 2012 Peter Dunkley <peter@dunkley.me.uk>
   - Updated rel to dev1
   - Removed %_sharedir and replaced with standard macro %_datadir
