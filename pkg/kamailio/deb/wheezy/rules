--- conflicted
+++ resolved
@@ -35,19 +35,13 @@
 # Note: the order is important (should be in dependency order, the one
 # on which other depend first)
 PACKAGE_GROUPS=mysql postgres berkeley unixodbc radius presence \
-<<<<<<< HEAD
-			   ldap xml perl utils lua memcached tls \
-			   snmpstats carrierroute xmpp cpl redis python geoip \
-			   sqlite json mono ims outbound websocket cassandra
-=======
 			   ldap xml perl utils lua memcached \
 			   snmpstats carrierroute xmpp cpl redis python geoip\
 			   sqlite json mono ims sctp java \
-			   tls outbound websocket autheph 
+			   tls outbound websocket autheph cassandra
 
 # module groups to be packaged onto kamailio-extra-modules
 EXTRA_GROUPS=gzcompress uuid ev
->>>>>>> dfe22fd0
 
 # name of libdir in the path for libraries (e.g., lib for 32b, lib64 for 64b)
 LIBDIR ?= lib/$(DEB_HOST_MULTIARCH)
