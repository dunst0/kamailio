name: "kamailio-c6-#BASE_ARCH#"
summary: "CentOS 6 image for installing Kamailio #BASE_ARCH# RPMs"
os:
  name: centos
  version: 6
  password: kamailio
hardware:
  memory: 1024
  partitions:
    "/":
      size: 2
packages:
  - @core
  - db4				# kamailio-bdb
  - expat			# kamailio-xmpp
  - glib2			# kamailio-purple
  - libcurl			# kamailio-utils, kamailio-presence
  - libevent			# kamailio-json
  - libpurple			# kamailio-purple
  - libunistring		# kamailio-websocket
  - libxml2			# kamailio-cdp, kamailio-cpl, kamailio-presence, kamailio-purple, kamailio-utils, kamailio-xhttp-pi, kamailio-xmlops, kamailio-xmlrpc
  - lksctp-tools		# kamailio
  - mod_perl			# kamailio-perl
  - mysql-libs			# kamailio-mysql
  - net-snmp-libs		# kamailio-snmpstats
  - openldap			# kamailio-ldap
<<<<<<< HEAD
  - openssl			# kamailio-outbound, kamailio-tls, kamailio-websocket
=======
  - openssl			# kamailio, kamailio-websocket
>>>>>>> 72bee685
  - pcre			# kamailio-regex, kamailio-dialplan, kamailio-lcr
  - perl-Authen-SASL		# kamailio-perl
  - perl-LDAP			# kamailio-perl
  - postgresql-libs		# kamailio-postgresql
  - python			# kamailio-python
  - sqlite			# kamailio-sqlite
  - unixODBC			# kamailio-unixODBC
  - zlib			# kamailio-mysql<|MERGE_RESOLUTION|>--- conflicted
+++ resolved
@@ -24,11 +24,7 @@
   - mysql-libs			# kamailio-mysql
   - net-snmp-libs		# kamailio-snmpstats
   - openldap			# kamailio-ldap
-<<<<<<< HEAD
-  - openssl			# kamailio-outbound, kamailio-tls, kamailio-websocket
-=======
-  - openssl			# kamailio, kamailio-websocket
->>>>>>> 72bee685
+  - openssl			# kamailio
   - pcre			# kamailio-regex, kamailio-dialplan, kamailio-lcr
   - perl-Authen-SASL		# kamailio-perl
   - perl-LDAP			# kamailio-perl
